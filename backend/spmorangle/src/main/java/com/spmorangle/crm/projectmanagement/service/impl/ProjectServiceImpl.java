package com.spmorangle.crm.projectmanagement.service.impl;

import java.time.OffsetDateTime;
import java.util.ArrayList;
import java.util.Collections;
import java.util.HashSet;
import java.util.LinkedHashSet;
import java.util.List;
import java.util.Map;
import java.util.Objects;
import java.util.Set;
import java.util.stream.Collectors;

import com.spmorangle.common.converter.UserConverter;
import com.spmorangle.common.enums.UserType;
import com.spmorangle.common.model.User;
import com.spmorangle.common.repository.UserRepository;
import com.spmorangle.crm.departmentmgmt.dto.DepartmentDto;
import com.spmorangle.crm.departmentmgmt.repository.DepartmentRepository;
import com.spmorangle.crm.departmentmgmt.service.DepartmentQueryService;
import com.spmorangle.crm.projectmanagement.model.ProjectMember;
import com.spmorangle.crm.projectmanagement.repository.ProjectMemberRepository;
import com.spmorangle.crm.usermanagement.dto.UserResponseDto;
import org.springframework.stereotype.Service;
import org.springframework.transaction.annotation.Transactional;

import com.spmorangle.crm.departmentmgmt.dto.DepartmentDto;
import com.spmorangle.crm.departmentmgmt.service.DepartmentQueryService;
import com.spmorangle.crm.departmentmgmt.service.DepartmentalVisibilityService;
import com.spmorangle.crm.projectmanagement.dto.CreateProjectDto;
import com.spmorangle.crm.projectmanagement.dto.ProjectResponseDto;
import com.spmorangle.crm.projectmanagement.model.Project;
import com.spmorangle.crm.projectmanagement.repository.ProjectRepository;
import com.spmorangle.crm.projectmanagement.service.ProjectService;
import com.spmorangle.crm.taskmanagement.enums.Status;
import com.spmorangle.crm.taskmanagement.model.Task;
import com.spmorangle.crm.taskmanagement.repository.TaskRepository;

import lombok.RequiredArgsConstructor;
import lombok.extern.slf4j.Slf4j;

@Slf4j
@Service
@RequiredArgsConstructor
public class ProjectServiceImpl implements ProjectService {

    private final ProjectRepository projectRepository;
    private final TaskRepository taskRepository;
    private final UserRepository userRepository;
    private final ProjectMemberRepository projectMemberRepository;
<<<<<<< HEAD
    private final DepartmentRepository departmentRepository;
    private final DepartmentQueryService departmentQueryService;
=======
    private final DepartmentQueryService departmentQueryService;
    private final DepartmentalVisibilityService departmentalVisibilityService;
>>>>>>> 3dae2d8e

    @Override
    public List<ProjectResponseDto> getUserProjects(Long userId) {
        log.info("Getting projects for user: {}", userId);

        // Get the user to determine their role and department
        User user = userRepository.findById(userId)
                .orElseThrow(() -> new RuntimeException("User not found"));

        



        String userRole = user.getRoleType();
        Long userDepartmentId = user.getDepartmentId();

        log.info("User role: {}, department id: {}", userRole, userDepartmentId);

        // Get projects where user is a member (owner or collaborator)
        List<Project> memberProjects = projectRepository.findUserProjects(userId);
        log.info("Found {} member projects for user {}", memberProjects.size(), userId);


        Set<Long> visibleDepartmentIds = getUserVisibleDepartmentIds(userId);
        memberProjects = memberProjects.stream()
            .filter(project -> canUserSeeProjectByDepartment(project, visibleDepartmentIds))
            .collect(Collectors.toList());

        // Initialize result list with member projects
        List<ProjectResponseDto> result = new ArrayList<>();

        // Add member projects (isRelated = false)
        log.info("👤 Processing {} member projects (projects where user is owner/member)", memberProjects.size());
        for (Project project : memberProjects) {
            log.info("  → Member Project ID: {}, Name: '{}', OwnerId: {}",
                     project.getId(), project.getName(), project.getOwnerId());
            result.add(mapToProjectResponseDto(project, userId, false));
        }

<<<<<<< HEAD
        // For department-scoped roles, fetch related projects where their department or sub-departments are involved
        if (isDepartmentScopedRole(userRole) && userDepartment != null && !userDepartment.isEmpty()) {
            Set<String> departmentScope = resolveDepartmentScopeNames(userDepartment);
            if (!departmentScope.isEmpty()) {
                List<String> upperDepartments = departmentScope.stream()
                        .map(String::toUpperCase)
                        .toList();

                log.info("Department-scoped role detected - fetching related projects for departments: {}", departmentScope);
                List<Project> relatedProjects = projectRepository.findProjectsWithDepartmentStaff(userId, upperDepartments);
                log.info("Found {} related projects within departmental scope", relatedProjects.size());

                for (Project project : relatedProjects) {
                    result.add(mapToProjectResponseDto(project, userId, true));
                }
=======
        // For MANAGER role: Also fetch related cross-department projects
        if ("MANAGER".equalsIgnoreCase(userRole) && userDepartmentId != null) {
            log.info("Manager role detected - fetching related cross-department projects for visible departments: {}", visibleDepartmentIds);
            List<Project> relatedProjects = projectRepository.findProjectsWithDepartmentStaff(userId, visibleDepartmentIds);
            log.info("Found {} related cross-department projects before filtering", relatedProjects.size());

            // Log the raw related projects before department filtering
            for (Project rp : relatedProjects) {
                log.info("  → Raw Related Project ID: {}, Name: '{}', OwnerId: {}",
                         rp.getId(), rp.getName(), rp.getOwnerId());
            }

            relatedProjects = relatedProjects.stream()
            .filter(project -> canUserSeeProjectByDepartment(project, visibleDepartmentIds))
            .collect(Collectors.toList());

            log.info("RelatedProjects: {}", relatedProjects);

            // Add related projects (isRelated = true)
            for (Project project : relatedProjects) {
                // Log which staff members from visible departments are in this project
                List<ProjectMember> members = projectMemberRepository.findByProjectId(project.getId());
                List<Long> staffInVisibleDepts = members.stream()
                        .map(ProjectMember::getUserId)
                        .filter(memberId -> {
                            User member = userRepository.findById(memberId).orElse(null);
                            return member != null && visibleDepartmentIds.contains(member.getDepartmentId());
                        })
                        .toList();

                log.info("🔗 Related project '{}' (ID: {}) has {} staff from my visible departments: {}",
                         project.getName(), project.getId(), staffInVisibleDepts.size(), staffInVisibleDepts);

                result.add(mapToProjectResponseDto(project, userId, true));
>>>>>>> 3dae2d8e
            }
        }

        log.info("Returning total of {} projects for user {}", result.size(), userId);
        return result;
    }

    private boolean isDepartmentScopedRole(String role) {
        if (role == null) {
            return false;
        }

        return UserType.MANAGER.getCode().equalsIgnoreCase(role)
                || UserType.DIRECTOR.getCode().equalsIgnoreCase(role);
    }

    private Set<String> resolveDepartmentScopeNames(String departmentName) {
        if (departmentName == null || departmentName.isEmpty()) {
            return Set.of();
        }

        return departmentRepository.findByNameIgnoreCase(departmentName)
                .map(root -> departmentQueryService.getDescendants(root.getId(), true).stream()
                        .map(DepartmentDto::getName)
                        .filter(Objects::nonNull)
                        .map(String::trim)
                        .filter(name -> !name.isEmpty())
                        .collect(Collectors.toCollection(LinkedHashSet::new)))
                .orElseGet(() -> {
                    LinkedHashSet<String> fallback = new LinkedHashSet<>();
                    fallback.add(departmentName);
                    return fallback;
                });
    }

    @Override
    @Transactional(rollbackFor = Exception.class)
    public ProjectResponseDto createProject(CreateProjectDto createProjectDto, Long currentUserId) {
        log.info("Creating project with name: {} for user: {}", createProjectDto.getName(), currentUserId);

        // Create and save the project
        Project project = new Project();
        project.setName(createProjectDto.getName());
        project.setDescription(createProjectDto.getDescription());
        project.setOwnerId(currentUserId);
        project.setCreatedBy(currentUserId);
        project.setUpdatedBy(currentUserId);
        project.setCreatedAt(OffsetDateTime.now());
        project.setUpdatedAt(OffsetDateTime.now());

        Project savedProject = projectRepository.save(project);
        log.info("Project created with ID: {}", savedProject.getId());

        // Get the manager's information
        User manager = userRepository.findById(currentUserId)
                .orElseThrow(() -> new RuntimeException("User not found"));

        // Collect all member IDs using a Set to avoid duplicates
        Set<Long> memberIds = new HashSet<>();

        // Add manager as a member
        memberIds.add(currentUserId);

        // Add all active users from manager's department
        if (manager.getDepartmentId() != null) {
            List<User> departmentUsers = userRepository.findByDepartmentId(manager.getDepartmentId());
            departmentUsers.stream()
                    .filter(User::getIsActive) // Only active users
                    .map(User::getId)
                    .forEach(memberIds::add);
            log.info("Added {} active users from department id: {}", departmentUsers.size(), manager.getDepartmentId());
        }

        // Add additional members if specified
        if (createProjectDto.getAdditionalMemberIds() != null && !createProjectDto.getAdditionalMemberIds().isEmpty()) {
            memberIds.addAll(createProjectDto.getAdditionalMemberIds());
            log.info("Added {} additional members", createProjectDto.getAdditionalMemberIds().size());
        }

        // Create ProjectMember entries for all members
        List<ProjectMember> projectMembers = new ArrayList<>();
        for (Long memberId : memberIds) {
            ProjectMember projectMember = new ProjectMember();
            projectMember.setProjectId(savedProject.getId());
            projectMember.setUserId(memberId);
            projectMember.setAddedBy(currentUserId);
            projectMembers.add(projectMember);
        }

        // Save all project members in one batch
        if (!projectMembers.isEmpty()) {
            projectMemberRepository.saveAll(projectMembers);
            log.info("Added {} total members to project ID: {}", projectMembers.size(), savedProject.getId());
        }

        return mapToProjectResponseDto(savedProject);
    }

    @Override
    @Transactional(rollbackFor = Exception.class)
    public void deleteProject(Long projectId, Long currentUserId) {
        log.info("Deleting project: {} by user: {}", projectId, currentUserId);
        
        Project project = projectRepository.findById(projectId)
                .orElseThrow(() -> new RuntimeException("Project not found"));
        
        // Only owner can delete the project
        if (!project.getOwnerId().equals(currentUserId)) {
            throw new RuntimeException("Only project owner can delete the project");
        }
        
        project.setDeleteInd(true);
        project.setUpdatedBy(currentUserId);
        project.setUpdatedAt(OffsetDateTime.now());
        
        projectRepository.save(project);
        log.info("Project {} marked as deleted", projectId);
    }

    @Override
    public List<UserResponseDto> getProjectMembers(Long projectId) {
        return userRepository.findUsersInProject(projectId).stream()
                .map(UserConverter::convert)
                .toList();
    }


    /**
     * Map Project entity to ProjectResponseDto with metadata
     *
     * @param project The project to map
     * @param userId The current user's ID (to calculate isOwner)
     * @param isRelated Whether this is a related cross-department project
     * @return ProjectResponseDto with all metadata fields populated
     */
    private ProjectResponseDto mapToProjectResponseDto(Project project, Long userId, boolean isRelated) {
        // Get task counts for the project
        var tasks = taskRepository.findByProjectIdAndNotDeleted(project.getId());
        int taskCount = tasks.size();
        int completedTaskCount = (int) tasks.stream()
                .filter(task -> task.getStatus() == Status.COMPLETED)
                .count();

        // Calculate isOwner flag
        boolean isOwner = project.getOwnerId().equals(userId);

        // Check if user is a project member (not just owner)
        boolean isProjectMember = isUserProjectMember(userId, project.getId());

        // Get department id from project owner
        String departmentName = null;
        try {
            User owner = userRepository.findById(project.getOwnerId()).orElse(null);
            if (owner != null && owner.getDepartmentId() != null) {
                departmentName = departmentQueryService.getById(owner.getDepartmentId())
                .map(DepartmentDto::getName)
                .orElse(null);
            }
        } catch (Exception e) {
            log.warn("Could not fetch owner department for project {}: {}", project.getId(), e.getMessage());
        }

        // Detailed logging for project visibility
        String projectType = isOwner ? "MY PROJECT (Owner)" :
                             isProjectMember ? "MY PROJECT (Member)" :
                             "RELATED PROJECT (View-Only)";

        log.info("📂 Project '{}' (ID: {}) - Type: {}, isOwner: {}, isMember: {}, isRelated: {}, ownerId: {}, viewingUserId: {}",
                 project.getName(), project.getId(), projectType, isOwner, isProjectMember, isRelated,
                 project.getOwnerId(), userId);

        return ProjectResponseDto.builder()
                .id(project.getId())
                .name(project.getName())
                .description(project.getDescription())
                .ownerId(project.getOwnerId())
                .createdAt(project.getCreatedAt())
                .updatedAt(project.getUpdatedAt())
                .taskCount(taskCount)
                .completedTaskCount(completedTaskCount)
                .isOwner(isOwner)
                .isRelated(isRelated)
                .departmentName(departmentName)
                .build();
    }

    /**
     * Legacy mapping method for backward compatibility
     * Used by createProject which doesn't need permission metadata
     */
    private ProjectResponseDto mapToProjectResponseDto(Project project) {
        return mapToProjectResponseDto(project, project.getOwnerId(), false);
    }

    @Override
    public Long getOwnerId(Long projectId) {
        return projectRepository.findById(projectId)
                .map(Project::getOwnerId)
                .orElseThrow(() -> new RuntimeException("Project not found"));
    }

    @Override
    public Map<Long, Long> getProjectOwners(Set<Long> projectIds) {
        if (projectIds.isEmpty()) {
            return Collections.emptyMap();
        }
        return projectRepository.findAllById(projectIds).stream()
                .collect(Collectors.toMap(Project::getId, Project::getOwnerId));
    }

    @Override
    public List<ProjectResponseDto> getProjectsByIds(Set<Long> projectIds) {
        if (projectIds == null || projectIds.isEmpty()) {
            return Collections.emptyList();
        }

        return projectRepository.findByIdIn(projectIds).stream()
                .filter(project -> !project.isDeleteInd())
                .map(this::mapToProjectResponseDto)
                .toList();
    }


    private Set<Long> getUserVisibleDepartmentIds(Long userId) {
        User user = userRepository.findById(userId).orElseThrow(() -> new RuntimeException("User not found"));

        // Get department of user
        Long userDepartmentId= user.getDepartmentId();
        if (userDepartmentId == null) {
            log.warn("User {} has no department assigned", userId);
            return Collections.emptySet();
        }

        // Check what other departments are visible to our user
        return departmentQueryService.getById(userDepartmentId)
            .map(deptDto -> departmentalVisibilityService.visibleDepartmentsForAssignedDept(deptDto.getId()))
            .orElse(Collections.emptySet());
    }

    private Boolean canUserSeeProjectByDepartment(Project project, Set<Long> userVisibleDepartmentIds) {
        if (userVisibleDepartmentIds.isEmpty()) {
            // Users with no department can see all their member projects
            // Department visibility checks don't apply
            return true;
        }

        List<ProjectMember> projectMembers = projectMemberRepository.findByProjectId(project.getId());
        
        List<Long> memberIds = projectMembers.stream()
            .map(ProjectMember::getUserId)
            .collect(Collectors.toList());

        memberIds.add(project.getOwnerId());


        for (Long memberId : memberIds) {
            User member = userRepository.findById(memberId).orElse(null);
            if (member == null || member.getDepartmentId() == null) {
                continue;
            }

            if (departmentalVisibilityService.canUserSeeTask(userVisibleDepartmentIds, memberId)) {
                return true;
            }
        }

        return false;
    }

    @Override
    public boolean isUserProjectMember(Long userId, Long projectId) {
        Project project = projectRepository.findById(projectId)
                .orElseThrow(() -> new RuntimeException("Project not found with id: " + projectId));

        // Check if user is the owner
        if (project.getOwnerId().equals(userId)) {
            return true;
        }

        // Check if user is a project member
        List<ProjectMember> members = projectMemberRepository.findByProjectId(projectId);
        return members.stream().anyMatch(m -> m.getUserId() == userId);
    }
}<|MERGE_RESOLUTION|>--- conflicted
+++ resolved
@@ -48,13 +48,8 @@
     private final TaskRepository taskRepository;
     private final UserRepository userRepository;
     private final ProjectMemberRepository projectMemberRepository;
-<<<<<<< HEAD
-    private final DepartmentRepository departmentRepository;
-    private final DepartmentQueryService departmentQueryService;
-=======
     private final DepartmentQueryService departmentQueryService;
     private final DepartmentalVisibilityService departmentalVisibilityService;
->>>>>>> 3dae2d8e
 
     @Override
     public List<ProjectResponseDto> getUserProjects(Long userId) {
@@ -94,23 +89,6 @@
             result.add(mapToProjectResponseDto(project, userId, false));
         }
 
-<<<<<<< HEAD
-        // For department-scoped roles, fetch related projects where their department or sub-departments are involved
-        if (isDepartmentScopedRole(userRole) && userDepartment != null && !userDepartment.isEmpty()) {
-            Set<String> departmentScope = resolveDepartmentScopeNames(userDepartment);
-            if (!departmentScope.isEmpty()) {
-                List<String> upperDepartments = departmentScope.stream()
-                        .map(String::toUpperCase)
-                        .toList();
-
-                log.info("Department-scoped role detected - fetching related projects for departments: {}", departmentScope);
-                List<Project> relatedProjects = projectRepository.findProjectsWithDepartmentStaff(userId, upperDepartments);
-                log.info("Found {} related projects within departmental scope", relatedProjects.size());
-
-                for (Project project : relatedProjects) {
-                    result.add(mapToProjectResponseDto(project, userId, true));
-                }
-=======
         // For MANAGER role: Also fetch related cross-department projects
         if ("MANAGER".equalsIgnoreCase(userRole) && userDepartmentId != null) {
             log.info("Manager role detected - fetching related cross-department projects for visible departments: {}", visibleDepartmentIds);
@@ -145,7 +123,6 @@
                          project.getName(), project.getId(), staffInVisibleDepts.size(), staffInVisibleDepts);
 
                 result.add(mapToProjectResponseDto(project, userId, true));
->>>>>>> 3dae2d8e
             }
         }
 
