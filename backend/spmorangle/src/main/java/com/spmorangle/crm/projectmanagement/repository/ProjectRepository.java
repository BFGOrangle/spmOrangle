package com.spmorangle.crm.projectmanagement.repository;

import java.util.Collection;
import java.util.List;
import java.util.Set;

import org.springframework.data.jpa.repository.JpaRepository;
import org.springframework.data.jpa.repository.Query;
import org.springframework.data.repository.query.Param;
import org.springframework.stereotype.Repository;

import com.spmorangle.crm.projectmanagement.model.Project;

@Repository
public interface ProjectRepository extends JpaRepository<Project, Long> {
    
    @Query("SELECT p FROM Project p WHERE p.deleteInd = false AND p.ownerId = :userId")
    List<Project> findByOwnerIdAndNotDeleted(@Param("userId") Long userId);
    
    @Query("SELECT p FROM Project p " +
           "JOIN ProjectMember pm ON p.id = pm.projectId " +
           "WHERE p.deleteInd = false AND pm.userId = :userId")
    List<Project> findProjectsByMemberId(@Param("userId") Long userId);
    
    @Query("SELECT p FROM Project p " +
           "LEFT JOIN ProjectMember pm ON p.id = pm.projectId " +
           "WHERE p.deleteInd = false AND (p.ownerId = :userId OR pm.userId = :userId)")
    List<Project> findUserProjects(@Param("userId") Long userId);

    @Query("SELECT p FROM Project p WHERE p.id IN :projectIds")
    List<Project> findByIdIn(@Param("projectIds") Set<Long> projectIds);

    /**
     * Find projects where staff from specific departments (manager's visible departments) are members,
     * but the given user (manager) is NOT a member.
     * This is used for managers to see "related" cross-department projects.
     *
     * @param managerId The manager's user ID (to exclude projects they're already a member of)
     * @param departmentIds The list of visible department IDs to search for
     * @return List of projects with department staff as members (excluding projects where manager is already a member)
     */
    @Query("SELECT DISTINCT p FROM Project p " +
           "JOIN ProjectMember pm ON p.id = pm.projectId " +
           "JOIN User u ON pm.userId = u.id " +
           "WHERE p.deleteInd = false " +
<<<<<<< HEAD
           "AND u.departmentId = :departmentId " +
=======
           "AND u.departmentId IN :departmentIds " +
>>>>>>> 2a23d1fd
           "AND p.id NOT IN (" +
           "  SELECT p2.id FROM Project p2 " +
           "  LEFT JOIN ProjectMember pm2 ON p2.id = pm2.projectId " +
           "  WHERE p2.deleteInd = false AND (p2.ownerId = :managerId OR pm2.userId = :managerId)" +
           ")")
    List<Project> findProjectsWithDepartmentStaff(@Param("managerId") Long managerId,
<<<<<<< HEAD
                                                   @Param("departmentId") Long departmentId);
=======
                                                   @Param("departmentIds") Set<Long> departmentIds);
>>>>>>> 2a23d1fd
}<|MERGE_RESOLUTION|>--- conflicted
+++ resolved
@@ -13,18 +13,18 @@
 
 @Repository
 public interface ProjectRepository extends JpaRepository<Project, Long> {
-    
+
     @Query("SELECT p FROM Project p WHERE p.deleteInd = false AND p.ownerId = :userId")
     List<Project> findByOwnerIdAndNotDeleted(@Param("userId") Long userId);
-    
+
     @Query("SELECT p FROM Project p " +
-           "JOIN ProjectMember pm ON p.id = pm.projectId " +
-           "WHERE p.deleteInd = false AND pm.userId = :userId")
+            "JOIN ProjectMember pm ON p.id = pm.projectId " +
+            "WHERE p.deleteInd = false AND pm.userId = :userId")
     List<Project> findProjectsByMemberId(@Param("userId") Long userId);
-    
+
     @Query("SELECT p FROM Project p " +
-           "LEFT JOIN ProjectMember pm ON p.id = pm.projectId " +
-           "WHERE p.deleteInd = false AND (p.ownerId = :userId OR pm.userId = :userId)")
+            "LEFT JOIN ProjectMember pm ON p.id = pm.projectId " +
+            "WHERE p.deleteInd = false AND (p.ownerId = :userId OR pm.userId = :userId)")
     List<Project> findUserProjects(@Param("userId") Long userId);
 
     @Query("SELECT p FROM Project p WHERE p.id IN :projectIds")
@@ -40,23 +40,15 @@
      * @return List of projects with department staff as members (excluding projects where manager is already a member)
      */
     @Query("SELECT DISTINCT p FROM Project p " +
-           "JOIN ProjectMember pm ON p.id = pm.projectId " +
-           "JOIN User u ON pm.userId = u.id " +
-           "WHERE p.deleteInd = false " +
-<<<<<<< HEAD
-           "AND u.departmentId = :departmentId " +
-=======
-           "AND u.departmentId IN :departmentIds " +
->>>>>>> 2a23d1fd
-           "AND p.id NOT IN (" +
-           "  SELECT p2.id FROM Project p2 " +
-           "  LEFT JOIN ProjectMember pm2 ON p2.id = pm2.projectId " +
-           "  WHERE p2.deleteInd = false AND (p2.ownerId = :managerId OR pm2.userId = :managerId)" +
-           ")")
+            "JOIN ProjectMember pm ON p.id = pm.projectId " +
+            "JOIN User u ON pm.userId = u.id " +
+            "WHERE p.deleteInd = false " +
+            "AND u.departmentId IN :departmentIds " +
+            "AND p.id NOT IN (" +
+            "  SELECT p2.id FROM Project p2 " +
+            "  LEFT JOIN ProjectMember pm2 ON p2.id = pm2.projectId " +
+            "  WHERE p2.deleteInd = false AND (p2.ownerId = :managerId OR pm2.userId = :managerId)" +
+            ")")
     List<Project> findProjectsWithDepartmentStaff(@Param("managerId") Long managerId,
-<<<<<<< HEAD
-                                                   @Param("departmentId") Long departmentId);
-=======
-                                                   @Param("departmentIds") Set<Long> departmentIds);
->>>>>>> 2a23d1fd
+                                                  @Param("departmentIds") Set<Long> departmentIds);
 }