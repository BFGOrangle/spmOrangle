package com.spmorangle.crm.taskmanagement.repository;

import java.time.OffsetDateTime;
import java.util.List;

import org.springframework.data.jpa.repository.JpaRepository;
import org.springframework.data.jpa.repository.Query;
import org.springframework.data.repository.query.Param;
import org.springframework.stereotype.Repository;

import com.spmorangle.crm.taskmanagement.model.Task;

@Repository
public interface TaskRepository extends JpaRepository<Task, Long> {
    
    @Query("SELECT t FROM Task t WHERE t.deleteInd = false AND t.projectId = :projectId")
    List<Task> findByProjectIdAndNotDeleted(@Param("projectId") Long projectId);
    
    @Query("SELECT t FROM Task t WHERE t.deleteInd = false AND (t.projectId IS NULL OR t.projectId = 0) AND t.ownerId = :ownerId")
    List<Task> findPersonalTasksByOwnerIdAndNotDeleted(@Param("ownerId") Long ownerId);
    
    @Query("SELECT t FROM Task t WHERE t.deleteInd = false AND t.ownerId = :ownerId")
    List<Task> findByOwnerIdAndNotDeleted(@Param("ownerId") Long ownerId);
    
    @Query("SELECT t FROM Task t " +
           "LEFT JOIN TaskAssignee ta ON t.id = ta.taskId " +
           "WHERE t.deleteInd = false AND (t.ownerId = :userId OR ta.userId = :userId)")
    List<Task> findUserTasks(@Param("userId") Long userId);
    
    List<Task> getTasksById(long id);

    Task getTaskById(long id);

    List<Task> getTasksByOwnerId(long ownerId);

    @Query("SELECT t FROM Task t WHERE t.deleteInd = false AND t.id = :id")
    Task findByIdAndNotDeleted(@Param("id") Long id);

<<<<<<< HEAD
    // Query for overdue task checking - returns non-deleted tasks with due date before threshold
    @Query("SELECT t FROM Task t WHERE t.deleteInd = false AND t.dueDateTime < :threshold")
    List<Task> findByDueDateTimeBefore(@Param("threshold") OffsetDateTime threshold);
=======
    // Create a method that gets incompleted tasks due tmr 
    @Query("SELECT t FROM Task t " + 
            "LEFT JOIN TaskAssignee ta ON t.id = ta.taskId " + 
            "WHERE t.deleteInd = false " +
            "AND (t.ownerId = :userId OR ta.userId = :userId) " +
            "AND t.status != 'COMPLETED' " +
            "AND t.dueDateTime >= :startOfDay " +
            "AND t.dueDateTime < :endOfDay ")
    List<Task> findUserIncompleteTasksDueTmr(@Param("userId") Long userId, @Param("startOfDay") OffsetDateTime startOfDay, @Param("endOfDay") OffsetDateTime endOfDay);
>>>>>>> 609e77ad
}<|MERGE_RESOLUTION|>--- conflicted
+++ resolved
@@ -36,19 +36,17 @@
     @Query("SELECT t FROM Task t WHERE t.deleteInd = false AND t.id = :id")
     Task findByIdAndNotDeleted(@Param("id") Long id);
 
-<<<<<<< HEAD
-    // Query for overdue task checking - returns non-deleted tasks with due date before threshold
-    @Query("SELECT t FROM Task t WHERE t.deleteInd = false AND t.dueDateTime < :threshold")
-    List<Task> findByDueDateTimeBefore(@Param("threshold") OffsetDateTime threshold);
-=======
-    // Create a method that gets incompleted tasks due tmr 
-    @Query("SELECT t FROM Task t " + 
-            "LEFT JOIN TaskAssignee ta ON t.id = ta.taskId " + 
+    // Create a method that gets incompleted tasks due tmr
+    @Query("SELECT t FROM Task t " +
+            "LEFT JOIN TaskAssignee ta ON t.id = ta.taskId " +
             "WHERE t.deleteInd = false " +
             "AND (t.ownerId = :userId OR ta.userId = :userId) " +
             "AND t.status != 'COMPLETED' " +
             "AND t.dueDateTime >= :startOfDay " +
             "AND t.dueDateTime < :endOfDay ")
     List<Task> findUserIncompleteTasksDueTmr(@Param("userId") Long userId, @Param("startOfDay") OffsetDateTime startOfDay, @Param("endOfDay") OffsetDateTime endOfDay);
->>>>>>> 609e77ad
+
+    // Query for overdue task checking - returns non-deleted tasks with due date before threshold
+    @Query("SELECT t FROM Task t WHERE t.deleteInd = false AND t.dueDateTime < :threshold")
+    List<Task> findByDueDateTimeBefore(@Param("threshold") OffsetDateTime threshold);
 }