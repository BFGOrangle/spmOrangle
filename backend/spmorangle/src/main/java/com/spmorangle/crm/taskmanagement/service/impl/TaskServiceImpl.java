--- conflicted
+++ resolved
@@ -365,13 +365,26 @@
             throw new RuntimeException("Only task owner or collaborators can update the task");
         }
 
+        // Handle time tracking for status transitions (before any updates)
+        if (updateTaskDto.getStatus() != null) {
+            Status oldStatus = task.getStatus();
+            Status newStatus = updateTaskDto.getStatus();
+            handleTimeTracking(task.getId(), currentUserId, oldStatus, newStatus);
+        }
+
         // Handle recurring task edits method
         if(updateTaskDto.getRecurrenceEditMode() != null) {
+            // Update status for recurring task edits if needed
+            if (updateTaskDto.getStatus() != null) {
+                task.setStatus(updateTaskDto.getStatus());
+            }
             handleRecurringTaskEdit(task, updateTaskDto, currentUserId);
         }
 
         // Generate next instance of task if marked completed
         else if (updateTaskDto.getStatus() == Status.COMPLETED && Boolean.TRUE.equals(task.getIsRecurring())) {
+            // Set status to COMPLETED before creating next instance
+            task.setStatus(Status.COMPLETED);
             // Check if task has recurrence rule and required dates configured
             if (task.getRecurrenceRuleStr() != null && task.getDueDateTime() != null && task.getEndDate() != null) {
                 try {
@@ -425,18 +438,8 @@
             }
         }
 
-<<<<<<< HEAD
         else {
-=======
-        if (updateTaskDto.getStatus() != null) {
-            Status oldStatus = task.getStatus();
-            Status newStatus = updateTaskDto.getStatus();
-            task.setStatus(newStatus);
             
-            // Handle time tracking for status transitions
-            handleTimeTracking(task.getId(), currentUserId, oldStatus, newStatus);
-        }
->>>>>>> 871e4dc8
 
             // Regular task update
 
@@ -805,8 +808,11 @@
                 if(updateTaskDto.getDescription() != null) {
                     task.setDescription(updateTaskDto.getDescription());
                 }
+                if(updateTaskDto.getTaskType() != null) {
+                    task.setTaskType(updateTaskDto.getTaskType());
+                }
                 if(updateTaskDto.getStatus() != null) {
-                    task.setTaskType(updateTaskDto.getTaskType());
+                    task.setStatus(updateTaskDto.getStatus());
                 }
                 if(updateTaskDto.getTags() != null) {
                     task.getTags().clear();
