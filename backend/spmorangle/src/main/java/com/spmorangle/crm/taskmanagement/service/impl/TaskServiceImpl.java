--- conflicted
+++ resolved
@@ -178,11 +178,7 @@
     public List<TaskResponseDto> getPersonalTasks(Long userId) {
         log.info("Getting personal tasks for user: {}", userId);
         List<Task> tasks = taskRepository.findPersonalTasksByOwnerIdAndNotDeleted(userId);
-<<<<<<< HEAD
-        log.info("Found {} personal tasks for user: {}", tasks.size(), userId);
-=======
         Map<Long, User> ownerDetails = resolveOwnerDetails(tasks);
->>>>>>> dfa57a24
         return tasks.stream()
                 .map(task -> mapToTaskResponseDto(task, true, true, Collections.emptyMap(), ownerDetails, userId))
                 .collect(Collectors.toList());
