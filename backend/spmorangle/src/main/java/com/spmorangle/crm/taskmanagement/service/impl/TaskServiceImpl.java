--- conflicted
+++ resolved
@@ -150,11 +150,7 @@
                 .map((task) -> {
                     boolean userHasWriteAccess = task.getOwnerId().equals(userId) || tasksUserIsCollaboratorFor.contains(task.getId());
                     boolean userHasDeleteAccess = userId.equals(projectOwnerId);
-<<<<<<< HEAD
                     return mapToTaskResponseDto(task, userHasWriteAccess, userHasDeleteAccess, projectNames, ownerDetails);
-=======
-                    return mapToTaskResponseDto(task, userHasWriteAccess, userHasDeleteAccess, userId);
->>>>>>> 1dd4f887
                 })
                 .toList();
     }
@@ -179,11 +175,7 @@
         List<Task> tasks = taskRepository.findPersonalTasksByOwnerIdAndNotDeleted(userId);
         Map<Long, User> ownerDetails = resolveOwnerDetails(tasks);
         return tasks.stream()
-<<<<<<< HEAD
                 .map(task -> mapToTaskResponseDto(task, true, true, Collections.emptyMap(), ownerDetails))
-=======
-                .map(task -> mapToTaskResponseDto(task, true, true, userId))
->>>>>>> 1dd4f887
                 .collect(Collectors.toList());
     }
 
@@ -204,14 +196,9 @@
 
         return tasks.stream()
                 .map(task -> {
-<<<<<<< HEAD
                     boolean userHasDeleteAccess = task.getProjectId() != null
                         && userId.equals(projectOwnerMap.get(task.getProjectId()));
                     return mapToTaskResponseDto(task, true, userHasDeleteAccess, projectNames, ownerDetails);
-=======
-                    boolean userHasDeleteAccess = task.getProjectId() == null || userId.equals(projectOwnerMap.get(task.getProjectId()));
-                    return mapToTaskResponseDto(task, true, userHasDeleteAccess, userId);
->>>>>>> 1dd4f887
                 })
                 .collect(Collectors.toList());
     }
@@ -445,7 +432,6 @@
 
 
 
-<<<<<<< HEAD
     private Map<Long, String> resolveProjectNames(Set<Long> projectIds) {
         if (projectIds == null || projectIds.isEmpty()) {
             return Collections.emptyMap();
@@ -490,12 +476,6 @@
             projectName = projectNames.get(task.getProjectId());
         }
 
-=======
-    private TaskResponseDto mapToTaskResponseDto(Task task, boolean userHasEditAccess, boolean userHasDeleteAccess, Long currentUserId) {
-        // Load subtasks for this task with permission information
-        List<SubtaskResponseDto> subtasks = subtaskService.getSubtasksByTaskId(task.getId(), currentUserId);
-        
->>>>>>> 1dd4f887
         return TaskResponseDto.builder()
                 .id(task.getId())
                 .projectId(task.getProjectId())
