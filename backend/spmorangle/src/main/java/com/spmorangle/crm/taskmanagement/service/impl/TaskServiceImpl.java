package com.spmorangle.crm.taskmanagement.service.impl;

import com.spmorangle.common.enums.UserType;
import com.spmorangle.common.model.User;
import com.spmorangle.common.repository.UserRepository;
import com.spmorangle.crm.departmentmgmt.dto.DepartmentDto;
import com.spmorangle.crm.departmentmgmt.repository.DepartmentRepository;
import com.spmorangle.crm.departmentmgmt.service.DepartmentQueryService;
import com.spmorangle.crm.projectmanagement.dto.ProjectResponseDto;
import com.spmorangle.crm.projectmanagement.service.ProjectService;
import com.spmorangle.crm.taskmanagement.dto.*;
import com.spmorangle.crm.taskmanagement.enums.CalendarView;
import com.spmorangle.crm.taskmanagement.enums.RecurrenceEditMode;
import com.spmorangle.crm.taskmanagement.enums.Status;
import com.spmorangle.crm.taskmanagement.enums.TaskType;
import com.spmorangle.crm.taskmanagement.model.Tag;
import com.spmorangle.crm.taskmanagement.model.Task;
import com.spmorangle.crm.taskmanagement.repository.TaskAssigneeRepository;
import com.spmorangle.crm.taskmanagement.repository.TaskRepository;
import com.spmorangle.crm.taskmanagement.service.*;
import com.spmorangle.crm.taskmanagement.model.TaskAssignee;
import com.spmorangle.crm.notification.messaging.publisher.NotificationMessagePublisher;
import com.spmorangle.crm.departmentmgmt.dto.DepartmentDto;
import com.spmorangle.crm.departmentmgmt.service.DepartmentQueryService;
import com.spmorangle.crm.departmentmgmt.service.DepartmentalVisibilityService;
import com.spmorangle.crm.notification.messaging.dto.TaskNotificationMessageDto;
import com.spmorangle.crm.reporting.service.ReportService;
import com.spmorangle.crm.taskmanagement.enums.Status;
import lombok.RequiredArgsConstructor;
import lombok.extern.slf4j.Slf4j;

import org.springframework.security.access.AccessDeniedException;
import org.springframework.stereotype.Service;
import org.springframework.transaction.annotation.Transactional;

import java.time.OffsetDateTime;
import java.time.ZoneOffset;
import java.time.ZonedDateTime;
import java.time.format.DateTimeFormatter;
import java.util.*;
import java.util.stream.Collectors;

@Slf4j
@Service
@RequiredArgsConstructor
public class TaskServiceImpl implements TaskService {

    private final TaskRepository taskRepository;
    private final CollaboratorService collaboratorService;
    private final SubtaskService subtaskService;
    private final ProjectService projectService;
    private final DepartmentRepository departmentRepository;
    private final DepartmentQueryService departmentQueryService;
    private final TagService tagService;
    private final RecurrenceService recurrenceService;
    private final NotificationMessagePublisher notificationPublisher;
    private final UserRepository userRepository;
    private final TaskAssigneeRepository taskAssigneeRepository;
    private final ReportService reportService;
    private final DepartmentQueryService departmentQueryService;
    private final DepartmentalVisibilityService departmentalVisibilityService;

    @Override
    @Transactional(rollbackFor = Exception.class)
    public CreateTaskResponseDto createTask(CreateTaskDto createTaskDto, Long currentUserId) {
        return createTask(createTaskDto, currentUserId, currentUserId);
    }

    @Override
    @Transactional(rollbackFor = Exception.class)
    public CreateTaskResponseDto createTask(CreateTaskDto createTaskDto, Long taskOwnerId, Long currentUserId) {
        log.info("🔵 Creating task with title: '{}' for user: {}", createTaskDto.getTitle(), currentUserId);
        log.info("📋 CreateTaskDto details - ProjectId: {}, OwnerId: {}, AssignedUserIds: {}",
                 createTaskDto.getProjectId(), createTaskDto.getOwnerId(), createTaskDto.getAssignedUserIds());

        // Authorization check: User must be a project member to create tasks
        if (!projectService.isUserProjectMember(currentUserId, createTaskDto.getProjectId())) {
            throw new com.spmorangle.crm.projectmanagement.exception.ForbiddenException(
                "Cannot create task in a view-only project. You must be a project member or owner.");
        }

        Task task = new Task();
        
        task.setProjectId(createTaskDto.getProjectId());
        task.setOwnerId(taskOwnerId);
        task.setTaskType(createTaskDto.getTaskType());
        task.setTitle(createTaskDto.getTitle());
        task.setDescription(createTaskDto.getDescription());
        task.setStatus(createTaskDto.getStatus());

        // Set priority, defaulting to 5 (medium) if not provided
        task.setPriority(createTaskDto.getPriority() != null ? createTaskDto.getPriority() : 5);

        // Convert tag strings to Tag entities
        if (createTaskDto.getTags() != null && !createTaskDto.getTags().isEmpty()) {
            task.setTags(tagService.findOrCreateTags(createTaskDto.getTags()));
        }

        task.setCreatedBy(taskOwnerId);
        task.setCreatedAt(OffsetDateTime.now());
        task.setDueDateTime(createTaskDto.getDueDateTime());

        // Set recurrence fields
        task.setIsRecurring(createTaskDto.getIsRecurring());
        task.setRecurrenceRuleStr(createTaskDto.getRecurrenceRuleStr());
        task.setStartDate(createTaskDto.getStartDate());
        task.setEndDate(createTaskDto.getEndDate());

        // Validate recurrence configuration
        validateRecurrence(
            createTaskDto.getIsRecurring(),
            createTaskDto.getRecurrenceRuleStr(),
            createTaskDto.getStartDate(),
            createTaskDto.getEndDate()
        );

        Task savedTask = taskRepository.save(task);
        log.info("✅ Task created with ID: {}", savedTask.getId());

        // Automatically assign the task owner as an assignee
        List<Long> assignedUserIds = new ArrayList<>();
        try {
            log.info("👤 Automatically assigning task owner {} as an assignee", taskOwnerId);
            AddCollaboratorRequestDto ownerCollaboratorRequest = AddCollaboratorRequestDto.builder()
                    .taskId(savedTask.getId())
                    .collaboratorId(taskOwnerId)
                    .build();
            collaboratorService.addCollaborator(ownerCollaboratorRequest, currentUserId);
            assignedUserIds.add(taskOwnerId);
            log.info("✅ Task owner {} successfully assigned to task {}", taskOwnerId, savedTask.getId());
        } catch (Exception e) {
            log.error("❌ Failed to assign task owner {} to task {}: {}", taskOwnerId, savedTask.getId(), e.getMessage(), e);
        }

        if (createTaskDto.getAssignedUserIds() != null && !createTaskDto.getAssignedUserIds().isEmpty()) {
            log.info("👥 Assigning task to {} additional users: {}", createTaskDto.getAssignedUserIds().size(), createTaskDto.getAssignedUserIds());
            for (Long userId : createTaskDto.getAssignedUserIds()) {
                // Skip if this is the owner (already assigned above)
                if (userId.equals(taskOwnerId)) {
                    log.info("⏭️ Skipping assignment of user {} - already assigned as task owner", userId);
                    continue;
                }

                try {
                    log.info("🔄 Attempting to assign task {} to user {}", savedTask.getId(), userId);
                    AddCollaboratorRequestDto collaboratorRequest = AddCollaboratorRequestDto.builder()
                            .taskId(savedTask.getId())
                            .collaboratorId(userId)
                            .build();

                    collaboratorService.addCollaborator(collaboratorRequest, currentUserId);
                    assignedUserIds.add(userId);
                    log.info("✅ Task {} successfully assigned to user: {}", savedTask.getId(), userId);
                } catch (Exception e) {
                    log.error("❌ Failed to assign task {} to user {}: {}", savedTask.getId(), userId, e.getMessage(), e);
                }
            }
        } else {
            log.info("⚠️ No additional users to assign - assignedUserIds is null or empty");
        }
        
        // Publish task creation notification
        try {
            if (!assignedUserIds.isEmpty()) {
                TaskNotificationMessageDto message = TaskNotificationMessageDto.forTaskCreated(
                    savedTask.getId(),
                    taskOwnerId,
                    savedTask.getProjectId(),
                    savedTask.getTitle(),
                    savedTask.getDescription(),
                    assignedUserIds
                );
                
                notificationPublisher.publishTaskNotification(message);
                log.info("Published task creation notification for task ID: {}", savedTask.getId());
            }
        } catch (Exception e) {
            log.error("Failed to publish task creation notification for task ID: {} - Error: {}",
                     savedTask.getId(), e.getMessage(), e);
            // Don't fail task creation if notification publishing fails
        }
        
        return CreateTaskResponseDto.builder()
                .id(savedTask.getId())
                .projectId(savedTask.getProjectId())
                .ownerId(savedTask.getOwnerId())
                .taskType(savedTask.getTaskType())
                .title(savedTask.getTitle())
                .description(savedTask.getDescription())
                .status(savedTask.getStatus())
                .assignedUserIds(assignedUserIds)
                .tags(savedTask.getTags() != null
                        ? savedTask.getTags().stream().map(Tag::getTagName).toList()
                        : null)
                .userHasEditAccess(true) // Creator always has edit access
                .userHasDeleteAccess(canUserDeleteTask(savedTask.getId(), currentUserId))
                .createdBy(savedTask.getCreatedBy())
                .createdAt(savedTask.getCreatedAt())
                .dueDateTime(savedTask.getDueDateTime())
                .isRecurring(savedTask.getIsRecurring())
                .recurrenceRuleStr(savedTask.getRecurrenceRuleStr())
                .startDate(savedTask.getStartDate())
                .endDate(savedTask.getEndDate())
                .priority(savedTask.getPriority())
                .build();
    }

    @Override
    @Transactional(readOnly = true)
    public List<TaskResponseDto> getProjectTasks(Long userId, Long projectId) {
        log.info("Getting tasks for project: {}", projectId);
        List<Task> tasks = taskRepository.findByProjectIdAndNotDeleted(projectId);

<<<<<<< HEAD
        Set<Long> collaboratorTaskIds = new HashSet<>(collaboratorService.getTasksForWhichUserIsCollaborator(userId));
=======
        // Check if this is a "related project" (user is not a member)
        boolean isRelatedProject = !projectService.isUserProjectMember(userId, projectId);

        // Apply department filtering ONLY for related projects (AC Scenario 2)
        if (isRelatedProject) {
            log.info("User {} viewing related project {} - filtering tasks by department visibility", userId, projectId);
            Set<Long> visibleDepartmentIds = getUserVisibleDepartmentIds(userId);
            tasks = tasks.stream()
                    .filter(task -> canUserSeeTaskByDepartment(task, visibleDepartmentIds))
                    .collect(Collectors.toList());
            log.info("Filtered to {} tasks with assignees in visible departments", tasks.size());
        } else {
            log.info("User {} is a member of project {} - showing all tasks", userId, projectId);
        }

        Set<Long> tasksUserIsCollaboratorFor = new HashSet<>(collaboratorService.getTasksForWhichUserIsCollaborator(userId));
>>>>>>> 3dae2d8e
        Long projectOwnerId = projectService.getOwnerId(projectId);
        Set<Long> projectTaskIds = tasks.stream().map(Task::getId).collect(Collectors.toSet());
        boolean hasDirectMembership = projectOwnerId.equals(userId)
                || collaboratorTaskIds.stream().anyMatch(projectTaskIds::contains);

        User currentUser = userRepository.findById(userId)
                .orElseThrow(() -> new RuntimeException("User not found"));

        List<Task> visibleTasks = applyDepartmentScopeFilter(currentUser, tasks, projectTaskIds, hasDirectMembership, projectId);

        Map<Long, String> projectNames = resolveProjectNames(Collections.singleton(projectId));
        Map<Long, User> ownerDetails = resolveOwnerDetails(visibleTasks);

        List<TaskResponseDto> result = new ArrayList<>();

        for (Task task : visibleTasks) {
            boolean userHasWriteAccess = task.getOwnerId().equals(userId) || collaboratorTaskIds.contains(task.getId());
            boolean userHasDeleteAccess = userId.equals(projectOwnerId);

            result.add(mapToTaskResponseDto(task, userHasWriteAccess, userHasDeleteAccess, projectNames, ownerDetails, userId));
        }

        return result;
    }

    @Override
    @Transactional(readOnly = true)
    public List<TaskResponseDto> getProjectTasksForCalendar(Long userId, Long projectId, CalendarView calendarView, OffsetDateTime referenceDate) {
        log.info("Getting tasks for project on calendar view: {}", projectId);
        List<Task> tasks = taskRepository.findByProjectIdAndNotDeleted(projectId);

<<<<<<< HEAD
        Set<Long> collaboratorTaskIds = new HashSet<>(collaboratorService.getTasksForWhichUserIsCollaborator(userId));
=======
        // Check if this is a "related project" (user is not a member)
        boolean isRelatedProject = !projectService.isUserProjectMember(userId, projectId);

        // Apply department filtering ONLY for related projects
        if (isRelatedProject) {
            Set<Long> visibleDepartmentIds = getUserVisibleDepartmentIds(userId);
            tasks = tasks.stream()
                .filter(task -> canUserSeeTaskByDepartment(task, visibleDepartmentIds))
                .collect(Collectors.toList());
        }

        Set<Long> tasksUserIsCollaboratorFor = new HashSet<>(collaboratorService.getTasksForWhichUserIsCollaborator(userId));
>>>>>>> 3dae2d8e
        Long projectOwnerId = projectService.getOwnerId(projectId);
        Set<Long> projectTaskIds = tasks.stream().map(Task::getId).collect(Collectors.toSet());
        boolean hasDirectMembership = projectOwnerId.equals(userId)
                || collaboratorTaskIds.stream().anyMatch(projectTaskIds::contains);

        User currentUser = userRepository.findById(userId)
                .orElseThrow(() -> new RuntimeException("User not found"));

        List<Task> visibleTasks = applyDepartmentScopeFilter(currentUser, tasks, projectTaskIds, hasDirectMembership, projectId);

        Map<Long, String> projectNames = resolveProjectNames(Collections.singleton(projectId));
        Map<Long, User> ownerDetails = resolveOwnerDetails(visibleTasks);

        List<TaskResponseDto> result = new ArrayList<>();

        for (Task task : visibleTasks) {
            boolean userHasWriteAccess = task.getOwnerId().equals(userId) || collaboratorTaskIds.contains(task.getId());
            boolean userHasDeleteAccess = userId.equals(projectOwnerId);

            if (Boolean.TRUE.equals(task.getIsRecurring()) && task.getStatus() != Status.COMPLETED) {
                List<TaskResponseDto> virtualInstances = expandRecurringTaskForDisplay(
                        task,
                        userHasWriteAccess,
                        userHasDeleteAccess,
                        projectNames,
                        ownerDetails,
                        userId,
                        calendarView,
                        referenceDate
                );
                result.addAll(virtualInstances);
            } else {
                result.add(mapToTaskResponseDto(task, userHasWriteAccess, userHasDeleteAccess, projectNames, ownerDetails, userId));
            }
        }

        return result;
    }

    private List<Task> applyDepartmentScopeFilter(User user,
                                                  List<Task> tasks,
                                                  Set<Long> projectTaskIds,
                                                  boolean hasDirectMembership,
                                                  Long projectId) {
        if (!isDepartmentScopedRole(user)) {
            return tasks;
        }

        if (hasDirectMembership) {
            return tasks;
        }

        Set<Long> visibleMemberIds = resolveVisibleMemberIds(user);
        if (visibleMemberIds.isEmpty()) {
            log.warn("User {} has no visible members for project {}", user.getId(), projectId);
            throw new AccessDeniedException("Project is outside of your departmental scope");
        }

        Map<Long, List<Long>> assigneeIdsByTask = getAssigneeIdsByTask(projectTaskIds);
        List<Task> filteredTasks = tasks.stream()
                .filter(task -> isTaskVisibleToDepartment(task, visibleMemberIds, assigneeIdsByTask))
                .collect(Collectors.toList());

        if (filteredTasks.isEmpty()) {
            log.warn("User {} attempted to access project {} outside of department scope", user.getId(), projectId);
            throw new AccessDeniedException("Project is outside of your departmental scope");
        }

        return filteredTasks;
    }

    private boolean isDepartmentScopedRole(User user) {
        if (user == null || user.getRoleType() == null) {
            return false;
        }

        String role = user.getRoleType();
        return UserType.MANAGER.getCode().equalsIgnoreCase(role)
                || UserType.DIRECTOR.getCode().equalsIgnoreCase(role);
    }

    private Set<Long> resolveVisibleMemberIds(User user) {
        String department = Optional.ofNullable(user.getDepartment())
                .map(String::trim)
                .filter(name -> !name.isEmpty())
                .orElse(null);

        if (department == null) {
            return Set.of(user.getId());
        }

        Set<String> visibleDepartmentNames = departmentRepository.findByNameIgnoreCase(department)
                .map(root -> departmentQueryService.getDescendants(root.getId(), true).stream()
                        .map(dep -> Optional.ofNullable(dep.getName()).orElse("").trim())
                        .filter(name -> !name.isEmpty())
                        .collect(Collectors.toCollection(LinkedHashSet::new)))
                .orElseGet(() -> {
                    LinkedHashSet<String> fallback = new LinkedHashSet<>();
                    fallback.add(department);
                    return fallback;
                });

        Set<String> lowercaseNames = visibleDepartmentNames.stream()
                .map(String::toLowerCase)
                .collect(Collectors.toSet());

        Set<Long> memberIds = userRepository.findActiveUsersByDepartmentsIgnoreCase(lowercaseNames).stream()
                .map(User::getId)
                .collect(Collectors.toCollection(HashSet::new));
        memberIds.add(user.getId());
        return memberIds;
    }

    private Map<Long, List<Long>> getAssigneeIdsByTask(Set<Long> taskIds) {
        if (taskIds.isEmpty()) {
            return Map.of();
        }

        return taskAssigneeRepository.findByTaskIdIn(taskIds).stream()
                .collect(Collectors.groupingBy(TaskAssignee::getTaskId,
                        Collectors.mapping(TaskAssignee::getUserId, Collectors.toList())));
    }

    private boolean isTaskVisibleToDepartment(Task task,
                                              Set<Long> visibleMemberIds,
                                              Map<Long, List<Long>> assigneeIdsByTask) {
        if (visibleMemberIds.contains(task.getOwnerId())) {
            return true;
        }

        return assigneeIdsByTask.getOrDefault(task.getId(), List.of()).stream()
                .anyMatch(visibleMemberIds::contains);
    }

    @Override
    @Transactional(readOnly = true)
    public TaskResponseDto getTaskById(Long taskId, Long currentUserId) {
        log.info("Getting task by ID: {}", taskId);
        Task task = taskRepository.findById(taskId)
                .orElseThrow(() -> new RuntimeException("Task not found"));

        boolean userHasEditAccess = canUserUpdateTask(taskId, currentUserId);
        boolean userHasDeleteAccess = canUserDeleteTask(taskId, currentUserId);

        Map<Long, String> projectNames = task.getProjectId() != null
            ? resolveProjectNames(Collections.singleton(task.getProjectId()))
            : Collections.emptyMap();
        Map<Long, User> ownerDetails = resolveOwnerDetails(Collections.singletonList(task));

        return mapToTaskResponseDto(task, userHasEditAccess, userHasDeleteAccess, projectNames, ownerDetails, currentUserId);
    }

    @Override
    @Transactional(readOnly = true)
    public List<TaskResponseDto> getPersonalTasks(Long userId) {
        log.info("Getting personal tasks for user: {}", userId);
        List<Task> tasks = taskRepository.findPersonalTasksByOwnerIdAndNotDeleted(userId);
        Map<Long, User> ownerDetails = resolveOwnerDetails(tasks);

        return tasks.stream()
                .map(task -> mapToTaskResponseDto(task, true, true, Collections.emptyMap(), ownerDetails, userId))
                .collect(Collectors.toList());
    }

    @Override
    @Transactional(readOnly = true)
    public List<TaskResponseDto> getPersonalTasksForCalendar(Long userId, CalendarView calendarView, OffsetDateTime referenceDate) {
        log.info("Getting personal tasks for user: {}", userId);
        List<Task> tasks = taskRepository.findPersonalTasksByOwnerIdAndNotDeleted(userId);
        Map<Long, User> ownerDetails = resolveOwnerDetails(tasks);

        List<TaskResponseDto> result = new ArrayList<>();

        for(Task task : tasks) {
            // Return recurring virtual tasks
            if(Boolean.TRUE.equals(task.getIsRecurring())) {
                List<TaskResponseDto> virtualInstances = expandRecurringTaskForDisplay(
                    task,
                    true,
                    true,
                    Collections.emptyMap(),
                    ownerDetails,
                    userId,
                    calendarView,
                    referenceDate
                );
                result.addAll(virtualInstances);
            } else {
                result.add(mapToTaskResponseDto(task, true, true, Collections.emptyMap(), ownerDetails, userId));
            }
        }

        return result;

    }

    @Override
    @Transactional(readOnly = true)
    public List<TaskResponseDto> getAllUserTasks(Long userId) {
        log.info("Getting all tasks for user: {}", userId);
        List<Task> tasks = taskRepository.findUserTasks(userId);

        Set<Long> visibleDepartmentIds = getUserVisibleDepartmentIds(userId);
        tasks = tasks.stream()
                .filter(task -> canUserSeeTaskByDepartment(task, visibleDepartmentIds))
                .collect(Collectors.toList());

        Set<Long> projectIds = tasks.stream()
                .map(Task::getProjectId)
                .filter(Objects::nonNull)
                .collect(Collectors.toSet());

        Map<Long, Long> projectOwnerMap = projectService.getProjectOwners(projectIds);
        Map<Long, String> projectNames = resolveProjectNames(projectIds);
        Map<Long, User> ownerDetails = resolveOwnerDetails(tasks);

        return tasks.stream()
                .map(task -> {
                    boolean userHasDeleteAccess = task.getProjectId() != null
                        && userId.equals(projectOwnerMap.get(task.getProjectId()));
                    return mapToTaskResponseDto(task, true, userHasDeleteAccess, projectNames, ownerDetails, userId);
                })
                .collect(Collectors.toList());
    }

    @Override
    @Transactional(readOnly = true)
    public List<TaskResponseDto> getAllUserTasksForCalendar(Long userId, CalendarView calendarView, OffsetDateTime referenceDate) {
        log.info("Getting all tasks for user: {}", userId);
        List<Task> tasks = taskRepository.findUserTasks(userId);

        Set<Long> visibleDepartmentIds = getUserVisibleDepartmentIds(userId);
        tasks = tasks.stream()
                .filter(task -> canUserSeeTaskByDepartment(task, visibleDepartmentIds))
                .collect(Collectors.toList());

        Set<Long> projectIds = tasks.stream()
                .map(Task::getProjectId)
                .filter(Objects::nonNull)
                .collect(Collectors.toSet());

        Map<Long, Long> projectOwnerMap = projectService.getProjectOwners(projectIds);
        Map<Long, String> projectNames = resolveProjectNames(projectIds);
        Map<Long, User> ownerDetails = resolveOwnerDetails(tasks);

        Set<Long> tasksUserIsCollaboratorFor = new HashSet<>(collaboratorService.getTasksForWhichUserIsCollaborator(userId));

        List<TaskResponseDto> result = new ArrayList<>();

        for(Task task : tasks) {

            // Long projectOwnerId = projectService.getOwnerId(task.getProjectId());

            boolean userHasWriteAccess = task.getOwnerId().equals(userId) || tasksUserIsCollaboratorFor.contains(task.getId());
            boolean userHasDeleteAccess = task.getProjectId() != null ? userId.equals(projectOwnerMap.get(task.getProjectId())) : task.getOwnerId().equals(userId);

            // Return recurring virtual tasks (but not if completed - avoid duplicates)
            if(Boolean.TRUE.equals(task.getIsRecurring()) && task.getStatus() != Status.COMPLETED) {
                List<TaskResponseDto> virtualInstances = expandRecurringTaskForDisplay(
                    task,
                    userHasWriteAccess,
                    userHasDeleteAccess,
                    projectNames,
                    ownerDetails,
                    userId,
                    calendarView,
                    referenceDate
                );
                result.addAll(virtualInstances);
            } else {
                result.add(mapToTaskResponseDto(task, userHasWriteAccess, userHasDeleteAccess, projectNames, ownerDetails, userId));
            }
        }

        return result;
    }

    /*
    * This function serves to show tasks that users have members from their department as collaborators in tasks
    * in another project
    * */
    @Override
    @Transactional(readOnly = true)
    public List<TaskResponseDto> getRelatedTasks(Long userId){
        log.info("Getting related tasks for user: {}", userId);

        User currentUser = userRepository.findById(userId)
                .orElseThrow(() -> new RuntimeException("User not found"));

        // Only MANAGER role should see related tasks
        String userRole = currentUser.getRoleType();
        if (!"MANAGER".equalsIgnoreCase(userRole)) {
            log.info("User {} with role {} is not a MANAGER; skipping related tasks lookup", userId, userRole);
            return Collections.emptyList();
        }

        Long department = currentUser.getDepartmentId();
        if (department == null) {
            log.warn("User {} does not have a department assigned; skipping related tasks lookup", userId);
            return Collections.emptyList();
        }

        Set <Long> visibleDepartmentIds = getUserVisibleDepartmentIds(userId);

        if (visibleDepartmentIds.isEmpty()) {
            log.info("No visible departments for user {}; skipping related tasks lookup", userId);
            return Collections.emptyList();
        }

        List<User> departmentMembers = userRepository.findByDepartmentIds(visibleDepartmentIds, userId);

        // List<User> departmentMembers = userRepository.findByDepartmentIgnoreCase(department).stream()
        //         .filter(user -> !Objects.equals(user.getId(), userId))
        //         .toList();

        if (departmentMembers.isEmpty()) {
            log.info("No department members found for user {}", userId);
            return Collections.emptyList();
        }

        Set<Long> departmentMemberIds = departmentMembers.stream()
                .map(User::getId)
                .collect(Collectors.toSet());

        List<Task> ownedTasks = taskRepository.findByOwnerIdAndNotDeleted(userId);
        Set<Long> excludedTaskIds = ownedTasks.stream()
                .map(Task::getId)
                .collect(Collectors.toCollection(HashSet::new));

        List<Long> collaboratorTaskIds = collaboratorService.getTasksForWhichUserIsCollaborator(userId);
        excludedTaskIds.addAll(collaboratorTaskIds);

        Set<Long> userProjectIds = ownedTasks.stream()
                .map(Task::getProjectId)
                .filter(Objects::nonNull)
                .collect(Collectors.toCollection(HashSet::new));

        if (!collaboratorTaskIds.isEmpty()) {
            taskRepository.findAllById(collaboratorTaskIds).stream()
                    .map(Task::getProjectId)
                    .filter(Objects::nonNull)
                    .forEach(userProjectIds::add);
        }

        Set<Long> relatedTaskIds = new HashSet<>();
        for (Long colleagueId : departmentMemberIds) {
            List<Long> colleagueTaskIds = taskAssigneeRepository.findTaskIdsUserIsAssigneeFor(colleagueId);
            for (Long taskId : colleagueTaskIds) {
                if (!excludedTaskIds.contains(taskId)) {
                    relatedTaskIds.add(taskId);
                }
            }
        }

        if (relatedTaskIds.isEmpty()) {
            log.info("No related task ids discovered for user {}", userId);
            return Collections.emptyList();
        }

        List<Task> relatedTasks = taskRepository.findAllById(relatedTaskIds).stream()
                .filter(task -> !task.isDeleteInd())
                .filter(task -> task.getProjectId() != null)
                .filter(task -> !userProjectIds.contains(task.getProjectId()))
                .collect(Collectors.toList());

        if (relatedTasks.isEmpty()) {
            log.info("No related tasks remained after filtering for user {}", userId);
            return Collections.emptyList();
        }

        Set<Long> projectIds = relatedTasks.stream()
                .map(Task::getProjectId)
                .filter(Objects::nonNull)
                .collect(Collectors.toSet());
        Map<Long, Long> projectOwnerMap = projectIds.isEmpty()
                ? Collections.emptyMap()
                : projectService.getProjectOwners(projectIds);

        relatedTasks = relatedTasks.stream()
                .filter(task -> !Objects.equals(projectOwnerMap.get(task.getProjectId()), userId))
                .collect(Collectors.toList());

        if (relatedTasks.isEmpty()) {
            log.info("All candidate related tasks belonged to user's own projects: {}", userId);
            return Collections.emptyList();
        }

        relatedTasks.sort((left, right) -> {
            OffsetDateTime leftTime = Optional.ofNullable(left.getUpdatedAt()).orElse(left.getCreatedAt());
            OffsetDateTime rightTime = Optional.ofNullable(right.getUpdatedAt()).orElse(right.getCreatedAt());

            if (leftTime == null && rightTime == null) {
                return 0;
            }
            if (leftTime == null) {
                return 1;
            }
            if (rightTime == null) {
                return -1;
            }
            return rightTime.compareTo(leftTime);
        });

        Map<Long, String> projectNames = resolveProjectNames(projectIds);
        Map<Long, User> ownerDetails = resolveOwnerDetails(relatedTasks);

        return relatedTasks.stream()
                .map(task -> mapToTaskResponseDto(task, false, false, projectNames, ownerDetails, userId))
                .collect(Collectors.toList());
    }


    @Override
    @Transactional(rollbackFor = Exception.class)
    public UpdateTaskResponseDto updateTask(UpdateTaskDto updateTaskDto, Long currentUserId) {
        log.info("Updating task: {} by user: {}", updateTaskDto.getTaskId(), currentUserId);

        Task task = taskRepository.findById(updateTaskDto.getTaskId())
                .orElseThrow(() -> new RuntimeException("Task not found"));

        // Authorization check: User must be a project member to update tasks
        if (!projectService.isUserProjectMember(currentUserId, task.getProjectId())) {
            throw new com.spmorangle.crm.projectmanagement.exception.ForbiddenException(
                "Cannot update task in a view-only project. You must be a project member or owner.");
        }

        // Only owner or collaborators can update the task
        if (!canUserUpdateTask(updateTaskDto.getTaskId(), currentUserId)) {
            throw new RuntimeException("Only task owner or collaborators can update the task");
        }

        // Capture old status before any updates (needed for logic below)
        Status oldStatus = task.getStatus();

        // Handle time tracking for status transitions (before any updates)
        if (updateTaskDto.getStatus() != null) {
            Status newStatus = updateTaskDto.getStatus();
            handleTimeTracking(task.getId(), currentUserId, oldStatus, newStatus);

            // If there is a status change
            if(oldStatus != newStatus) {
                publishStatusChangeNotification(task, oldStatus, newStatus, currentUserId);
            }
        }

        // Handle recurring task edits method
        if(updateTaskDto.getRecurrenceEditMode() != null) {
            // Update status for recurring task edits if needed
            if (updateTaskDto.getStatus() != null) {
                task.setStatus(updateTaskDto.getStatus());
            }
            handleRecurringTaskEdit(task, updateTaskDto, currentUserId);
        }

        // Handle reverting a recurring task from COMPLETED back to TODO/IN_PROGRESS
        else if (oldStatus == Status.COMPLETED &&
                 (updateTaskDto.getStatus() == Status.TODO || updateTaskDto.getStatus() == Status.IN_PROGRESS) &&
                 Boolean.TRUE.equals(task.getIsRecurring())) {
            log.info("Recurring task moved from COMPLETED back to {}, checking for duplicate next instance", updateTaskDto.getStatus());

            // Apply field updates first
            applyFieldUpdates(task, updateTaskDto, currentUserId);

            // Try to find and delete the "next instance" that was created
            // Look for a task with same title, recurrence rule, created very recently (last 5 minutes)
            try {
                OffsetDateTime fiveMinutesAgo = OffsetDateTime.now().minusMinutes(5);
                List<Task> potentialDuplicates = taskRepository.findAll().stream()
                    .filter(t -> !Objects.equals(t.getId(), task.getId())) // Not the same task
                    .filter(t -> Boolean.TRUE.equals(t.getIsRecurring())) // Is recurring
                    .filter(t -> t.getTitle().equals(task.getTitle())) // Same title
                    .filter(t -> t.getRecurrenceRuleStr() != null &&
                                 t.getRecurrenceRuleStr().equals(task.getRecurrenceRuleStr())) // Same recurrence rule
                    .filter(t -> t.getStatus() == Status.TODO) // Status is TODO
                    .filter(t -> t.getCreatedAt().isAfter(fiveMinutesAgo)) // Created recently
                    .filter(t -> t.getProjectId() != null ?
                                 t.getProjectId().equals(task.getProjectId()) :
                                 task.getProjectId() == null) // Same project (or both null)
                    .toList();

                if (!potentialDuplicates.isEmpty()) {
                    // Delete the most recently created duplicate (likely the auto-generated next instance)
                    Task duplicate = potentialDuplicates.stream()
                        .max((t1, t2) -> t1.getCreatedAt().compareTo(t2.getCreatedAt()))
                        .orElse(null);

                    if (duplicate != null) {
                        log.info("Found and deleting duplicate next instance: {}", duplicate.getId());
                        taskRepository.delete(duplicate);
                    }
                }
            } catch (Exception e) {
                log.warn("Failed to clean up duplicate next instance: {}", e.getMessage());
                // Don't fail the update if cleanup fails
            }
        }

        // Generate next instance of task if marked completed
        else if (updateTaskDto.getStatus() == Status.COMPLETED && Boolean.TRUE.equals(task.getIsRecurring())) {
            log.info("Task marked completed, trying to generate new instance");
            // Apply all field updates to current task before creating next instance
            applyFieldUpdates(task, updateTaskDto, currentUserId);
            log.info("After apply field updates");

            // Check if task has recurrence rule (only required field)
            if (task.getRecurrenceRuleStr() != null) {
                log.info("Task has recurrence rule, calculating next instance");
                try {
                    // Determine reference date for calculating next occurrence
                    // Priority: dueDateTime > startDate > now (immediate start)
                    OffsetDateTime referenceDate;
                    if (task.getDueDateTime() != null) {
                        referenceDate = task.getDueDateTime();
                        log.info("Using dueDateTime as reference: {}", referenceDate);
                    } else if (task.getStartDate() != null) {
                        referenceDate = task.getStartDate();
                        log.info("Using startDate as reference: {}", referenceDate);
                    } else {
                        referenceDate = OffsetDateTime.now();
                        log.info("No dates set, starting immediately from: {}", referenceDate);
                    }

                    // Calculate next occurrence from day after reference
                    OffsetDateTime nextStart = referenceDate.plusDays(1);

                    // Determine effective end date for recurrence generation
                    // If endDate is null, use 1 year ahead (only affects this single next instance lookup)
                    OffsetDateTime effectiveEndDate = task.getEndDate() != null
                        ? task.getEndDate()
                        : OffsetDateTime.now().plusYears(1);

                    log.info("Generating next occurrence from {} to {}", nextStart, effectiveEndDate);

                    List<OffsetDateTime> nextOccurrences = recurrenceService.generateOccurrence(
                        task.getRecurrenceRuleStr(),
                        nextStart,
                        effectiveEndDate
                    );

                    // Only create next task if there are future occurrences
                    if (!nextOccurrences.isEmpty()) {
                        // Get the first future occurrence
                        OffsetDateTime nextOccurrence = nextOccurrences.get(0);
                        log.info("Next occurrence calculated: {}", nextOccurrence);

                        // Prep inputs for DTO
                        List<String> tagNames = task.getTags() != null
                                ? task.getTags().stream().map(Tag::getTagName).toList()
                                : null;

                        // Get assigned user IDs from current task to replicate collaborators
                        List<Long> assignedUserIds = collaboratorService.getCollaboratorIdsByTaskId(task.getId());

                        // IMPORTANT: Preserve the dueDateTime behavior
                        // - If original task had dueDateTime, set next task's dueDateTime to nextOccurrence
                        // - If original task had NO dueDateTime (null), keep next task's dueDateTime as null
                        OffsetDateTime nextDueDateTime = task.getDueDateTime() != null
                            ? nextOccurrence  // Set to calculated occurrence
                            : null;            // Keep as null

                        log.info("Next task dueDateTime: {}", nextDueDateTime);

                        // Create next task with same properties
                        CreateTaskDto recurringTaskDto = new CreateTaskDto(
                            task.getProjectId(),
                            task.getOwnerId(),
                            task.getTitle(),
                            task.getDescription(),
                            Status.TODO,
                            task.getTaskType(),
                            tagNames,
                            assignedUserIds,
                            nextDueDateTime,     // null if original had null, otherwise nextOccurrence
                            task.getIsRecurring(),
                            task.getRecurrenceRuleStr(),
                            nextOccurrence,      // startDate always set to the occurrence
                            task.getEndDate(),   // Preserve original endDate (can be null)
                            task.getPriority()   // Preserve priority from completed task
                        );

                        this.createTask(recurringTaskDto, task.getOwnerId(), currentUserId);
                        log.info("✅ Created recurring task instance with startDate: {} and dueDateTime: {} for task: {}",
                            nextOccurrence, nextDueDateTime, task.getId());
                    } else {
                        log.info("No more occurrences for recurring task: {}", task.getId());
                    }
                } catch (Exception e) {
                    log.error("❌ Failed to create next recurring task instance for task {}: {}", task.getId(), e.getMessage(), e);
                    // Don't fail the update if recurring task creation fails
                }
            } else {
                log.warn("Cannot create next recurring instance for task {}: missing recurrenceRuleStr", task.getId());
            }
        }

        else {
            // Regular task update - apply all field updates
            log.info("Priority {} - applying regular field updates", updateTaskDto.getPriority());
            applyFieldUpdates(task, updateTaskDto, currentUserId);
        }

        Task updatedTask = taskRepository.save(task);
        log.info("Task {} updated successfully, priority {}", updatedTask.getId(), updatedTask.getPriority());

        return UpdateTaskResponseDto.builder()
                .id(updatedTask.getId())
                .projectId(updatedTask.getProjectId())
                .ownerId(updatedTask.getOwnerId())
                .taskType(updatedTask.getTaskType())
                .title(updatedTask.getTitle())
                .description(updatedTask.getDescription())
                .status(updatedTask.getStatus())
                .tags(updatedTask.getTags() != null
                        ? updatedTask.getTags().stream().map(Tag::getTagName).toList()
                        : null)
                .userHasEditAccess(true) // User who just updated has edit access
                .userHasDeleteAccess(canUserDeleteTask(updatedTask.getId(), currentUserId))
                .updatedAt(updatedTask.getUpdatedAt())
                .updatedBy(updatedTask.getUpdatedBy())
                .dueDateTime(updatedTask.getDueDateTime())
                .isRecurring(updatedTask.getIsRecurring())
                .recurrenceRuleStr(updatedTask.getRecurrenceRuleStr())
                .startDate(updatedTask.getStartDate())
                .endDate(updatedTask.getEndDate())
                .priority(updatedTask.getPriority())
                .build();
    }

    // only for managers
    @Override
    @Transactional(rollbackFor = Exception.class)
    public void deleteTask(Long taskId, Long currentUserId) {
        log.info("Deleting task: {} by user: {}", taskId, currentUserId);

        Task task = taskRepository.findById(taskId)
                .orElseThrow(() -> new RuntimeException("Task not found"));

        // Only manager of the project can delete the task
        if (!canUserDeleteTask(taskId, currentUserId)) {
            throw new RuntimeException("Only project owner or collaborators can delete the task");
        }

        task.setDeleteInd(true);
        task.setUpdatedBy(currentUserId);
        task.setUpdatedAt(OffsetDateTime.now());

        taskRepository.save(task);
        log.info("Task {} marked as deleted", taskId);
    }

    @Override
    public boolean canUserUpdateTask(Long taskId, Long userId) {
        Task task = taskRepository.findById(taskId)
                .orElseThrow(() -> new RuntimeException("Task not found"));
        if (task.getOwnerId().equals(userId)) {
            return true;
        }
        return collaboratorService.isUserTaskCollaborator(taskId, userId);
    }

    @Override
    public boolean canUserDeleteTask(Long taskId, Long userId) {
        Task task = taskRepository.findById(taskId)
                .orElseThrow(() -> new RuntimeException("Task not found"));

        Long projectId = task.getProjectId();

        if (projectId == null) {
            return task.getOwnerId().equals(userId);
        }

        Long projectOwnerId = projectService.getOwnerId(projectId);
        return projectOwnerId.equals(userId);
    }

    @Override
    @Transactional(readOnly = true)
    public List<TaskResponseDto> getUserTasksDueTmr(Long userId, OffsetDateTime startOfDay, OffsetDateTime endOfDay) {
        List<Task> tasks = taskRepository.findUserIncompleteTasksDueTmr(userId, startOfDay, endOfDay);

        Set<Long> visibleDepartmentIds = getUserVisibleDepartmentIds(userId);
        tasks = tasks.stream()
            .filter(task -> canUserSeeTaskByDepartment(task, visibleDepartmentIds))
            .collect(Collectors.toList());

        if(tasks.isEmpty()) {
            return Collections.emptyList();
        }

        // Fetch project names
        Set<Long> projectIds = tasks.stream()
            .map(Task::getProjectId)
            .filter(Objects::nonNull)
            .collect(Collectors.toSet());
         Map<Long, String> projectNames = resolveProjectNames(projectIds);

        Map<Long, User> ownerDetails = resolveOwnerDetails(tasks);

        // Convert to DTOs
        return tasks.stream()
            .map(task -> mapToTaskResponseDto(
                task,
                false, // userHasEditAccess - not needed for digest
                false, // userHasDeleteAccess - not needed for digest
                projectNames,
                ownerDetails,
                userId
            ))
            .collect(Collectors.toList());
    }

    @Override
    @Transactional(readOnly = true)
    public List<TaskResponseDto> getUserTasksDueTomorrowForDigest(Long userId, OffsetDateTime startOfDay, OffsetDateTime endOfDay) {
        List<Task> tasks = taskRepository.findUserIncompleteTasksDueTmr(userId, startOfDay, endOfDay);

        Set<Long> visibleDepartmentIds = getUserVisibleDepartmentIds(userId);
        tasks = tasks.stream()
            .filter(task -> canUserSeeTaskByDepartment(task, visibleDepartmentIds))
            .collect(Collectors.toList());
            
        if(tasks.isEmpty()) {
            return Collections.emptyList();
        }

        Set<Long> projectIds = tasks.stream()
            .map(Task::getProjectId)
            .filter(Objects::nonNull)
            .collect(Collectors.toSet());
        Map<Long, String> projectNames = resolveProjectNames(projectIds);

        Map<Long, User> ownerDetails = resolveOwnerDetails(tasks);

        return tasks.stream()
            .map(task -> mapToTaskResponseDtoLightweight(task, projectNames, ownerDetails))
            .collect(Collectors.toList());
    }

    private TaskResponseDto mapToTaskResponseDtoLightweight(
            Task task,
            Map<Long, String> projectNames,
            Map<Long, User> ownerDetails) {

        // Load collaborator IDs for this task - wrap in try-catch to prevent transaction rollback
        List<Long> assignedUserIds;
        try {
            assignedUserIds = collaboratorService.getCollaboratorIdsByTaskId(task.getId());
        } catch (Exception e) {
            log.error("Error loading collaborators for task {}: {}", task.getId(), e.getMessage(), e);
            assignedUserIds = Collections.emptyList();
        }

        User owner = ownerDetails.get(task.getOwnerId());
        String projectName = task.getProjectId() != null ? projectNames.get(task.getProjectId()) : null;

        return TaskResponseDto.builder()
                .id(task.getId())
                .projectId(task.getProjectId())
                .projectName(projectName)
                .ownerId(task.getOwnerId())
                .ownerName(owner != null ? owner.getUserName() : null)
                .ownerDepartment(owner != null ? departmentQueryService.getById(owner.getDepartmentId()).map(DepartmentDto::getName).orElse(null) : null)
                .taskType(task.getTaskType())
                .title(task.getTitle())
                .description(task.getDescription())
                .status(task.getStatus())
                .tags(task.getTags() != null
                        ? task.getTags().stream().map(Tag::getTagName).toList()
                        : null)
                .assignedUserIds(assignedUserIds)
                .userHasEditAccess(false)
                .userHasDeleteAccess(false)
                .createdAt(task.getCreatedAt())
                .updatedAt(task.getUpdatedAt())
                .createdBy(task.getCreatedBy())
                .updatedBy(task.getUpdatedBy())
                .dueDateTime(task.getDueDateTime())
                .subtasks(Collections.emptyList())
                .isRecurring(task.getIsRecurring())
                .recurrenceRuleStr(task.getRecurrenceRuleStr())
                .startDate(task.getStartDate())
                .endDate(task.getEndDate())
                .priority(task.getPriority())
                .build();
    }

    /**
     * Validates recurrence configuration for a task
     * @param isRecurring Whether the task is recurring
     * @param recurrenceRuleStr The RRULE string
     * @param startDate The start date
     * @param endDate The end date
     * @throws RuntimeException if validation fails
     */
    private void validateRecurrence(Boolean isRecurring, String recurrenceRuleStr, OffsetDateTime startDate, OffsetDateTime endDate) {
        if (Boolean.TRUE.equals(isRecurring)) {
            if (recurrenceRuleStr == null || recurrenceRuleStr.trim().isEmpty()) {
                throw new RuntimeException("Recurrence rule is required when task is marked as recurring");
            }

            if (startDate == null) {
                throw new RuntimeException("Start date is required for recurring tasks");
            }

            if (endDate == null) {
                throw new RuntimeException("End date is required for recurring tasks");
            }

            if (!endDate.isAfter(startDate)) {
                throw new RuntimeException("End date must be after start date for recurring tasks");
            }

            // Validate RRULE format by attempting to generate occurrences
            try {
                recurrenceService.generateOccurrence(recurrenceRuleStr, startDate, endDate);
            } catch (Exception e) {
                throw new RuntimeException("Invalid recurrence rule format: " + e.getMessage());
            }
        }
    }

    private Map<Long, String> resolveProjectNames(Set<Long> projectIds) {
        if (projectIds == null || projectIds.isEmpty()) {
            return Collections.emptyMap();
        }

        return projectService.getProjectsByIds(projectIds).stream()
                .collect(Collectors.toMap(ProjectResponseDto::getId, ProjectResponseDto::getName));
    }

    private Map<Long, User> resolveOwnerDetails(Collection<Task> tasks) {
        if (tasks == null || tasks.isEmpty()) {
            return Collections.emptyMap();
        }

        Set<Long> ownerIds = tasks.stream()
                .map(Task::getOwnerId)
                .collect(Collectors.toSet());

        if (ownerIds.isEmpty()) {
            return Collections.emptyMap();
        }

        return userRepository.findAllById(ownerIds).stream()
                .collect(Collectors.toMap(User::getId, owner -> owner));
    }

    private TaskResponseDto mapToTaskResponseDto(
            Task task,
            boolean userHasEditAccess,
            boolean userHasDeleteAccess,
            Map<Long, String> projectNames,
            Map<Long, User> ownerDetails,
            Long userId) {
        // Load subtasks for this task - wrap in try-catch to prevent transaction rollback
        List<SubtaskResponseDto> subtasks;
        try {
            subtasks = subtaskService.getSubtasksByTaskId(task.getId(), userId);
        } catch (Exception e) {
            log.error("Error loading subtasks for task {}: {}", task.getId(), e.getMessage(), e);
            subtasks = Collections.emptyList();
        }

        // Load collaborator IDs for this task - wrap in try-catch to prevent transaction rollback
        List<Long> assignedUserIds;
        try {
            assignedUserIds = collaboratorService.getCollaboratorIdsByTaskId(task.getId());
        } catch (Exception e) {
            log.error("Error loading collaborators for task {}: {}", task.getId(), e.getMessage(), e);
            assignedUserIds = Collections.emptyList();
        }

        User owner = ownerDetails != null ? ownerDetails.get(task.getOwnerId()) : null;
        String projectName = null;
        if (projectNames != null && task.getProjectId() != null) {
            projectName = projectNames.get(task.getProjectId());
        }

        // Safely get owner department name
        String ownerDepartment = null;
        if (owner != null && owner.getDepartmentId() != null) {
            try {
                ownerDepartment = departmentQueryService.getById(owner.getDepartmentId())
                        .map(DepartmentDto::getName)
                        .orElse(null);
            } catch (Exception e) {
                log.warn("Error fetching department {} for user {}: {}", owner.getDepartmentId(), owner.getId(), e.getMessage());
            }
        }

        return TaskResponseDto.builder()
                .id(task.getId())
                .projectId(task.getProjectId())
                .projectName(projectName)
                .ownerId(task.getOwnerId())
                .ownerName(owner != null ? owner.getUserName() : null)
                .ownerDepartment(ownerDepartment)
                .taskType(task.getTaskType())
                .title(task.getTitle())
                .description(task.getDescription())
                .status(task.getStatus())
                .tags(task.getTags() != null
                        ? task.getTags().stream().map(Tag::getTagName).toList()
                        : null)
                .assignedUserIds(assignedUserIds)
                .userHasEditAccess(userHasEditAccess)
                .userHasDeleteAccess(userHasDeleteAccess)
                .createdAt(task.getCreatedAt())
                .updatedAt(task.getUpdatedAt())
                .createdBy(task.getCreatedBy())
                .updatedBy(task.getUpdatedBy())
                .dueDateTime(task.getDueDateTime())
                .subtasks(subtasks)
                .isRecurring(task.getIsRecurring())
                .recurrenceRuleStr(task.getRecurrenceRuleStr())
                .startDate(task.getStartDate())
                .endDate(task.getEndDate())
                .priority(task.getPriority())
                .build();
    }
    
    /**
     * Handle time tracking when task status changes
     */
    private void handleTimeTracking(Long taskId, Long userId, Status oldStatus, Status newStatus) {
        try {
            // Start time tracking when moving from TODO to IN_PROGRESS
            if (oldStatus == Status.TODO && newStatus == Status.IN_PROGRESS) {
                log.info("Starting time tracking for task: {} by user: {}", taskId, userId);
                reportService.startTimeTracking(taskId, userId);
            }
            // End time tracking when moving to COMPLETED
            else if (newStatus == Status.COMPLETED && oldStatus != Status.COMPLETED) {
                log.info("Ending time tracking for task: {} by user: {}", taskId, userId);
                reportService.endTimeTracking(taskId, userId);
            }
            // Restart time tracking if moving back to IN_PROGRESS from COMPLETED
            else if (oldStatus == Status.COMPLETED && newStatus == Status.IN_PROGRESS) {
                log.info("Restarting time tracking for task: {} by user: {}", taskId, userId);
                reportService.startTimeTracking(taskId, userId);
            }
        } catch (Exception e) {
            log.error("Error handling time tracking for task: {} by user: {}", taskId, userId, e);
            // Don't fail the task update if time tracking fails
        }
    }

    /**
     * Apply field updates from UpdateTaskDto to Task entity
     * Used across all update branches to ensure consistency
     */
    private void applyFieldUpdates(Task task, UpdateTaskDto updateTaskDto, Long currentUserId) {
        // Update only fields that are present in the DTO
        if (updateTaskDto.getTitle() != null) {
            task.setTitle(updateTaskDto.getTitle());
        }

        if (updateTaskDto.getDescription() != null) {
            task.setDescription(updateTaskDto.getDescription());
        }

        if (updateTaskDto.getStatus() != null) {
            task.setStatus(updateTaskDto.getStatus());
        }

        if (updateTaskDto.getTaskType() != null) {
            task.setTaskType(updateTaskDto.getTaskType());
        }

        if (updateTaskDto.getPriority() != null) {
            task.setPriority(updateTaskDto.getPriority());
        }

        if (updateTaskDto.getTags() != null) {
            task.getTags().clear();
            task.getTags().addAll(tagService.findOrCreateTags(updateTaskDto.getTags()));
        }

        // Handle due date update - allow null values
        // Note: We update the due date regardless of whether it's null or not
        // This allows clearing the due date if needed
        OffsetDateTime newDueDate = updateTaskDto.getDueDateTime();

        // Capture previous due date so we can detect changes
        OffsetDateTime oldDueDate = task.getDueDateTime();

        // Apply the new due date
        task.setDueDateTime(newDueDate);

        // If the due date actually changed, mark as rescheduled and reset notification flags so
        // the scheduler will cancel previous reminders and schedule a new 12-hour-before reminder.
        if (!Objects.equals(oldDueDate, newDueDate)) {
            if (newDueDate != null) {
                task.setIsRescheduled(true);
                // Reset pre-due and overdue flags so new notifications can be sent
                task.setHasSentPreDue(false);
                task.setHasSentOverdue(false);
                log.info("Due date changed for task {} - marked as rescheduled and reset notifications (old={}, new={})", task.getId(), oldDueDate, newDueDate);
            } else {
                // If due date was cleared, clear rescheduled flag and reset notifications
                task.setIsRescheduled(false);
                task.setHasSentPreDue(false);
                task.setHasSentOverdue(false);
                log.info("Due date cleared for task {} - cleared rescheduled flag and reset notifications (old={})", task.getId(), oldDueDate);
            }
        }

        if (newDueDate != null) {
            task.setIsRescheduled(true);
            task.setHasSentPreDue(false);
            log.info("Reset hasSentPreDue flag & set isRescheduled flag for task {} to true", task.getId());
        }

        // Track if any recurrence fields are being updated
        boolean recurrenceFieldsUpdated = false;

        // Update recurrence fields
        if (updateTaskDto.getIsRecurring() != null) {
            task.setIsRecurring(updateTaskDto.getIsRecurring());
            recurrenceFieldsUpdated = true;

            // If disabling recurrence, clear all recurrence-related fields
            if (!updateTaskDto.getIsRecurring()) {
                task.setRecurrenceRuleStr(null);
                task.setStartDate(null);
                task.setEndDate(null);
            }
        }
        if (updateTaskDto.getRecurrenceRuleStr() != null) {
            task.setRecurrenceRuleStr(updateTaskDto.getRecurrenceRuleStr());
            recurrenceFieldsUpdated = true;
        }
        if (updateTaskDto.getStartDate() != null) {
            task.setStartDate(updateTaskDto.getStartDate());
            recurrenceFieldsUpdated = true;
        }
        if (updateTaskDto.getEndDate() != null) {
            task.setEndDate(updateTaskDto.getEndDate());
            recurrenceFieldsUpdated = true;
        }

        // Validate recurrence configuration only if recurrence fields were updated
        if (recurrenceFieldsUpdated) {
            validateRecurrence(
                task.getIsRecurring(),
                task.getRecurrenceRuleStr(),
                task.getStartDate(),
                task.getEndDate()
            );
        }

        task.setUpdatedBy(currentUserId);
        task.setUpdatedAt(OffsetDateTime.now());
    }

    private void handleRecurringTaskEdit(Task task, UpdateTaskDto updateTaskDto, Long currentUserId) {
            // Update this instance only
            if(updateTaskDto.getRecurrenceEditMode() == RecurrenceEditMode.THIS_INSTANCE) {
                // Add exDate to current task
                String updatedRRule = appendExDate(task.getRecurrenceRuleStr(), updateTaskDto.getInstanceDate());
                task.setRecurrenceRuleStr(updatedRRule);
                taskRepository.save(task);

                // Create standalone task
                // Create new task dto
                // Prep inputs for DTO
                List<String> tagNames = task.getTags() != null
                        ? task.getTags().stream().map(Tag::getTagName).toList()
                        : null;

                // Get assigned user IDs from current task to replicate collaborators
                List<Long> assignedUserIds = collaboratorService.getCollaboratorIdsByTaskId(task.getId());

                CreateTaskDto standaloneTaskDto = new CreateTaskDto(task.getProjectId(),
                            task.getOwnerId(),
                            updateTaskDto.getTitle() != null ? updateTaskDto.getTitle() : task.getTitle(),
                            updateTaskDto.getDescription() != null ? updateTaskDto.getDescription() : task.getDescription(),
                            updateTaskDto.getStatus() != null ? updateTaskDto.getStatus() : Status.TODO,
                            updateTaskDto.getTaskType() != null ? updateTaskDto.getTaskType() : task.getTaskType(),
                            tagNames,
                            assignedUserIds,
                            updateTaskDto.getInstanceDate(),
                            false,
                            null,
                            null,
                            null,
                            updateTaskDto.getPriority() != null ? updateTaskDto.getPriority() : task.getPriority());
                this.createTask(standaloneTaskDto, task.getOwnerId(), currentUserId);

            }

            // Update this and future instances
            else if(updateTaskDto.getRecurrenceEditMode() == RecurrenceEditMode.THIS_AND_FUTURE_INSTANCES) {
                // Cap original rule and create recurring task
                // Get until date
                OffsetDateTime untilDate = updateTaskDto.getInstanceDate().minusDays(1).withHour(23).withMinute(59).withSecond(59);

                String updatedRRule = appendUntilDate(task.getRecurrenceRuleStr(), untilDate);
                task.setRecurrenceRuleStr(updatedRRule);
                task.setEndDate(untilDate);
                taskRepository.save(task);

                log.info("Capped Original task {} with UNTIL: {}", task.getId(), updatedRRule);

                // Create standalone task
                // Create new task dto
                // Prep inputs for DTO
                List<String> tagNames = task.getTags() != null
                        ? task.getTags().stream().map(Tag::getTagName).toList()
                        : null;

                // Get assigned user IDs from current task to replicate collaborators
                List<Long> assignedUserIds = collaboratorService.getCollaboratorIdsByTaskId(task.getId());

                // Use original reccurring rule
                String rrule = task.getRecurrenceRuleStr();

                // Remove UNTIL=...; or UNTIL=... at the end
                rrule = rrule.replaceAll(";?UNTIL=[^;]+;?", "");

                // Clean up any accidental double semicolons
                rrule = rrule.replaceAll(";;", ";");

                // Trim just in case
                rrule = rrule.trim();

                CreateTaskDto standaloneTaskDto = new CreateTaskDto(task.getProjectId(),
                            task.getOwnerId(),
                            updateTaskDto.getTitle() != null ? updateTaskDto.getTitle() : task.getTitle(),
                            updateTaskDto.getDescription() != null ? updateTaskDto.getDescription() : task.getDescription(),
                            updateTaskDto.getStatus() != null ? updateTaskDto.getStatus() : Status.TODO,
                            updateTaskDto.getTaskType() != null ? updateTaskDto.getTaskType() : task.getTaskType(),
                            tagNames,
                            assignedUserIds,
                            updateTaskDto.getInstanceDate(),
                            false,
                            rrule,
                            null,
                            null,
                            updateTaskDto.getPriority() != null ? updateTaskDto.getPriority() : task.getPriority());
                this.createTask(standaloneTaskDto, task.getOwnerId(), currentUserId);
                log.info("Create new recurring task starting from: {}", updateTaskDto.getInstanceDate());


            }

            // Update future instances only
            else if(updateTaskDto.getRecurrenceEditMode() == RecurrenceEditMode.ALL_FUTURE_INSTANCES) {
                // Change task directly
                if(updateTaskDto.getTitle() != null) {
                    task.setTitle(updateTaskDto.getTitle());
                }
                if(updateTaskDto.getDescription() != null) {
                    task.setDescription(updateTaskDto.getDescription());
                }
                if(updateTaskDto.getTaskType() != null) {
                    task.setTaskType(updateTaskDto.getTaskType());
                }
                if(updateTaskDto.getStatus() != null) {
                    task.setStatus(updateTaskDto.getStatus());
                }
                if(updateTaskDto.getTags() != null) {
                    task.getTags().clear();
                    task.getTags().addAll(tagService.findOrCreateTags(updateTaskDto.getTags()));
                }
                task.setUpdatedBy(currentUserId);
                task.setUpdatedAt(OffsetDateTime.now());
                taskRepository.save(task);
                log.info("Updated all future instances for task: {}", task.getId());

            }
    }

    private String appendExDate(String rrule, OffsetDateTime exceptionDate) {
        // Validate Input
        if(rrule == null || rrule.trim().isEmpty()) {
            throw new RuntimeException("RRULE cannot be null or empty");
        }
        if(exceptionDate == null) {
            throw new RuntimeException("Exception date cannot be null");
        }

        // Format the exception date
        String formattedDate = formatDateForRRule(exceptionDate);

        // Append EXDATE to RRULE
        return rrule + ";EXDATE=" + formattedDate;
    }

    private String appendUntilDate(String rrule, OffsetDateTime untilDate) {
        // Validate Input
        if(rrule == null || rrule.trim().isEmpty()) {
            throw new RuntimeException("RRULE cannot be null or empty");
        }
        if(untilDate == null) {
            throw new RuntimeException("Until date cannot be null");
        }

        // Format the until date
        String formattedDate = formatDateForRRule(untilDate);

        // APPEND UNTIL to RRULE
        return rrule + ";UNTIL=" + formattedDate;
    }

    private String formatDateForRRule(OffsetDateTime dateTime) {
        // Step 1: Convert to UTC timezone
        // RRule dates always in UTC
        ZonedDateTime utcDateTime = dateTime.atZoneSameInstant(ZoneOffset.UTC);

        // Format date
        DateTimeFormatter formatter = DateTimeFormatter.ofPattern("yyyyMMdd'T'HHmmss'Z'");

        return utcDateTime.format(formatter);
    }

    // Helper method to publish status changes
    private void publishStatusChangeNotification(Task task, Status oldStatus, Status newStatus, Long editorId) {
        try {
            // Get all assignees 
            List<Long> assigneeIds = collaboratorService.getCollaboratorIdsByTaskId(task.getId());
            List<Long> recipientsToNotify = assigneeIds.stream().filter(id -> !id.equals(editorId)).toList();

            // Publish if there are recipients
            if (!recipientsToNotify.isEmpty()) {
                TaskNotificationMessageDto dto = TaskNotificationMessageDto.forStatusChange(
                    task.getId(),
                    editorId,
                    task.getProjectId(),
                    task.getTitle(),
                    oldStatus.toString(),
                    newStatus.toString(),
                    recipientsToNotify
                );

                notificationPublisher.publishTaskNotification(dto);
            }
            
        } catch(Exception e) {
            log.error("Failed to publish status change notification for task ID: {} - Error: {}",
                 task.getId(), e.getMessage(), e);
        }
    }

    // Expand recurring task template into virtual instances
    private List<TaskResponseDto> expandRecurringTaskForDisplay(
        Task template,
        boolean userHasWriteAccess,
        boolean userHasDeleteAccess,
        Map<Long, String> projectNames,
        Map<Long, User> ownerDetails,
        Long userId,
        CalendarView calendarView,
        OffsetDateTime referenceDate
    ) {
        List<TaskResponseDto> virtualInstances = new ArrayList<>();

        // Get proper calendar view window using the provided reference date (or now if null)
        OffsetDateTime refDate = referenceDate != null ? referenceDate : OffsetDateTime.now();
        CalendarView.CalendarViewWindow viewWindow = calendarView.getCalendarViewWindow(refDate);
        OffsetDateTime windowStart = viewWindow.getStart();
        OffsetDateTime windowEnd = viewWindow.getEnd();

        OffsetDateTime effectiveEnd = template.getEndDate();
        if(effectiveEnd == null || effectiveEnd.isAfter(windowEnd)) {
            effectiveEnd = windowEnd;
        }

        // Determine effective start date for generating occurrences
        // Priority: template.startDate > template.dueDateTime > now()
        OffsetDateTime effectiveStart;
        if(template.getStartDate() != null) {
            effectiveStart = template.getStartDate();
        } else if(template.getDueDateTime() != null) {
            effectiveStart = template.getDueDateTime();
        } else {
            effectiveStart = OffsetDateTime.now();
        }

        // Adjust to calendar window if needed
        if(effectiveStart.isBefore(windowStart)) {
            effectiveStart = windowStart;
        }

        // Skip task if range doesnt overlap with view window
        if(effectiveStart.isAfter(effectiveEnd)) {
            log.info("Task {} range doesn't overlap with calendar view window", template.getId());
            return virtualInstances;
        }

        // Get dates that are appropriate
        try {
            log.info("Generating occurrences for task {} from {} to {}", template.getId(), effectiveStart, effectiveEnd);
            List<OffsetDateTime> occurrences = recurrenceService.generateOccurrence(template.getRecurrenceRuleStr(), effectiveStart, effectiveEnd);
            log.info("Generated {} occurrences for task {}", occurrences.size(), template.getId());

            for(OffsetDateTime occurrence : occurrences) {
                TaskResponseDto virtualDto = createVirtualInstanceDto(
                template,
                occurrence,
                userHasWriteAccess,
                userHasDeleteAccess,
                projectNames,
                ownerDetails,
                userId
                );
                log.info("Created virtual instance: dueDateTime={}, startDate={}", virtualDto.getDueDateTime(), virtualDto.getStartDate());
                virtualInstances.add(virtualDto);
            }

            log.info("Expanded recurring task {} into {} virtual instances", template.getId(), virtualInstances.size());
        } catch (Exception e) {
            log.error("Failed to expand recurring task {}: {}", template.getId(), e.getMessage(), e);
        }

        return virtualInstances;


    }

    private TaskResponseDto createVirtualInstanceDto(
        Task template,
        OffsetDateTime occurrence,
        boolean userHasWriteAccess,
        boolean userHasDeleteAccess,
        Map<Long, String> projectNames,
        Map<Long, User> ownerDetails,
        Long userId
    ) {
        // Load subtasks - wrap in try-catch to prevent transaction rollback
        List<SubtaskResponseDto> subtasks;
        try {
            subtasks = subtaskService.getSubtasksByTaskId(template.getId(), userId);
        } catch (Exception e) {
            log.error("Error loading subtasks for task {}: {}", template.getId(), e.getMessage(), e);
            subtasks = Collections.emptyList();
        }

        // Load collaborator IDs - wrap in try-catch to prevent transaction rollback
        List<Long> assignedUserIds;
        try {
            assignedUserIds = collaboratorService.getCollaboratorIdsByTaskId(template.getId());
        } catch (Exception e) {
            log.error("Error loading collaborators for task {}: {}", template.getId(), e.getMessage(), e);
            assignedUserIds = Collections.emptyList();
        }

        User owner = ownerDetails != null ? ownerDetails.get(template.getOwnerId()) : null;
        String projectName = null;
        if(projectNames != null && template.getProjectId() != null) {
            projectName = projectNames.get(template.getProjectId());
        }

        // Build DTO for virtual instance
        // - dueDateTime: Only set if template has a due date (null otherwise)
        // - startDate: Always set to occurrence (determines which calendar day to show task)
        OffsetDateTime virtualDueDateTime = template.getDueDateTime() != null ? occurrence : null;

        return TaskResponseDto.builder()
            .id(template.getId())
            .projectId(template.getProjectId())
            .projectName(projectName)
            .ownerId(template.getOwnerId())
            .ownerName(owner != null ? owner.getUserName() : null)
            .ownerDepartment(owner != null ? departmentQueryService.getById(owner.getDepartmentId()).map(DepartmentDto::getName).orElse(null) : null)
            .taskType(template.getTaskType())
            .title(template.getTitle())
            .description(template.getDescription())
            .status(template.getStatus())
            .tags(template.getTags() != null
                    ? template.getTags().stream().map(Tag::getTagName).toList()
                    : null)
            .assignedUserIds(assignedUserIds)
            .userHasEditAccess(userHasWriteAccess)
            .userHasDeleteAccess(userHasDeleteAccess)
            .createdAt(template.getCreatedAt())
            .updatedAt(template.getUpdatedAt())
            .createdBy(template.getCreatedBy())
            .updatedBy(template.getUpdatedBy())
            .dueDateTime(virtualDueDateTime)  // Null if template has no due date
            .subtasks(subtasks)
            .isRecurring(true)
            .recurrenceRuleStr(template.getRecurrenceRuleStr())
            .startDate(occurrence)  // Always set to occurrence for calendar day filtering
            .endDate(template.getEndDate())
            .priority(template.getPriority())
            .build();
    }

    private Set<Long> getUserVisibleDepartmentIds(Long userId) {
        try {
            User user = userRepository.findById(userId).orElseThrow(() -> new RuntimeException("User not found"));

            // Get department of user
            Long userDepartmentId = user.getDepartmentId();
            if (userDepartmentId == null) {
                log.warn("User {} has no department id assigned", userId);
                return Collections.emptySet();
            }

            log.info("Getting visible departments for user {} (username: {}) in department {}",
                     userId, user.getUserName(), userDepartmentId);

            // Check if what other departments are visible to our user
            Set<Long> visibleDeptIds = departmentQueryService.getById(userDepartmentId)
                .map(deptDto -> departmentalVisibilityService.visibleDepartmentsForAssignedDept(deptDto.getId()))
                .orElse(Collections.emptySet());

            log.info("User {} can see {} departments: {}", userId, visibleDeptIds.size(), visibleDeptIds);
            return visibleDeptIds;
        } catch (Exception e) {
            log.error("Error getting visible department IDs for user {}: {}", userId, e.getMessage(), e);
            // Return empty set on error to prevent transaction rollback
            return Collections.emptySet();
        }
    }

    private Boolean canUserSeeTaskByDepartment(Task task, Set<Long> userVisibleDepartmentIds) {
        try {
            if (userVisibleDepartmentIds.isEmpty()) {
                log.debug("User has no visible departments - cannot see task {}", task.getId());
                return false;
            }

            // Create mutable list - repository returns immutable list from native query
            List<Long> assigneeIds = new ArrayList<>(taskAssigneeRepository.findAssigneeIdsByTaskId(task.getId()));
            assigneeIds.add(task.getOwnerId());

            log.debug("Checking visibility for task {} (title: '{}', owner: {}, assignees: {})",
                     task.getId(), task.getTitle(), task.getOwnerId(), assigneeIds);

            for(Long assigneeId : assigneeIds) {
                User assignee = userRepository.findById(assigneeId).orElse(null);
                if(assignee == null || assignee.getDepartmentId() == null) {
                    log.debug("Assignee {} not found or has no department", assigneeId);
                    continue;
                }

                log.debug("Checking if assignee {} in department {} is visible",
                         assigneeId, assignee.getDepartmentId());

                if(departmentalVisibilityService.canUserSeeTask(userVisibleDepartmentIds, assigneeId)) {
                    log.info("User CAN see task {} - assignee {} is in visible department {}",
                            task.getId(), assigneeId, assignee.getDepartmentId());
                    return true;
                }
            }

            log.info("User CANNOT see task {} - no assignees in visible departments. User visible depts: {}, Task assignee depts: {}",
                    task.getId(), userVisibleDepartmentIds,
                    assigneeIds.stream()
                        .map(id -> userRepository.findById(id).map(User::getDepartmentId).orElse(null))
                        .filter(deptId -> deptId != null)
                        .toList());
            return false;
        } catch (Exception e) {
            log.error("Error checking department visibility for task {}: {}", task.getId(), e.getMessage(), e);
            // On error, default to not showing the task to be safe
            return false;
        }
    }
}<|MERGE_RESOLUTION|>--- conflicted
+++ resolved
@@ -211,9 +211,6 @@
         log.info("Getting tasks for project: {}", projectId);
         List<Task> tasks = taskRepository.findByProjectIdAndNotDeleted(projectId);
 
-<<<<<<< HEAD
-        Set<Long> collaboratorTaskIds = new HashSet<>(collaboratorService.getTasksForWhichUserIsCollaborator(userId));
-=======
         // Check if this is a "related project" (user is not a member)
         boolean isRelatedProject = !projectService.isUserProjectMember(userId, projectId);
 
@@ -230,7 +227,6 @@
         }
 
         Set<Long> tasksUserIsCollaboratorFor = new HashSet<>(collaboratorService.getTasksForWhichUserIsCollaborator(userId));
->>>>>>> 3dae2d8e
         Long projectOwnerId = projectService.getOwnerId(projectId);
         Set<Long> projectTaskIds = tasks.stream().map(Task::getId).collect(Collectors.toSet());
         boolean hasDirectMembership = projectOwnerId.equals(userId)
@@ -262,9 +258,6 @@
         log.info("Getting tasks for project on calendar view: {}", projectId);
         List<Task> tasks = taskRepository.findByProjectIdAndNotDeleted(projectId);
 
-<<<<<<< HEAD
-        Set<Long> collaboratorTaskIds = new HashSet<>(collaboratorService.getTasksForWhichUserIsCollaborator(userId));
-=======
         // Check if this is a "related project" (user is not a member)
         boolean isRelatedProject = !projectService.isUserProjectMember(userId, projectId);
 
@@ -277,7 +270,6 @@
         }
 
         Set<Long> tasksUserIsCollaboratorFor = new HashSet<>(collaboratorService.getTasksForWhichUserIsCollaborator(userId));
->>>>>>> 3dae2d8e
         Long projectOwnerId = projectService.getOwnerId(projectId);
         Set<Long> projectTaskIds = tasks.stream().map(Task::getId).collect(Collectors.toSet());
         boolean hasDirectMembership = projectOwnerId.equals(userId)
