package com.spmorangle.crm.taskmanagement.service.impl;

import com.spmorangle.common.enums.UserType;
import com.spmorangle.common.model.User;
import com.spmorangle.common.repository.UserRepository;
import com.spmorangle.crm.departmentmgmt.dto.DepartmentDto;
import com.spmorangle.crm.departmentmgmt.repository.DepartmentRepository;
import com.spmorangle.crm.departmentmgmt.service.DepartmentQueryService;
import com.spmorangle.crm.projectmanagement.dto.ProjectResponseDto;
import com.spmorangle.crm.projectmanagement.service.ProjectService;
import com.spmorangle.crm.taskmanagement.dto.*;
import com.spmorangle.crm.taskmanagement.enums.CalendarView;
import com.spmorangle.crm.taskmanagement.enums.RecurrenceEditMode;
import com.spmorangle.crm.taskmanagement.enums.Status;
import com.spmorangle.crm.taskmanagement.enums.TaskType;
import com.spmorangle.crm.taskmanagement.model.Tag;
import com.spmorangle.crm.taskmanagement.model.Task;
import com.spmorangle.crm.taskmanagement.repository.TaskAssigneeRepository;
import com.spmorangle.crm.taskmanagement.repository.TaskRepository;
import com.spmorangle.crm.taskmanagement.service.*;
import com.spmorangle.crm.taskmanagement.model.TaskAssignee;
import com.spmorangle.crm.notification.messaging.publisher.NotificationMessagePublisher;
import com.spmorangle.crm.departmentmgmt.dto.DepartmentDto;
import com.spmorangle.crm.departmentmgmt.service.DepartmentQueryService;
import com.spmorangle.crm.departmentmgmt.service.DepartmentalVisibilityService;
import com.spmorangle.crm.notification.messaging.dto.TaskNotificationMessageDto;
import com.spmorangle.crm.reporting.service.ReportService;
import com.spmorangle.crm.taskmanagement.enums.Status;
import lombok.RequiredArgsConstructor;
import lombok.extern.slf4j.Slf4j;

import org.springframework.security.access.AccessDeniedException;
import org.springframework.stereotype.Service;
import org.springframework.transaction.annotation.Transactional;

import java.time.OffsetDateTime;
import java.time.ZoneOffset;
import java.time.ZonedDateTime;
import java.time.format.DateTimeFormatter;
import java.util.*;
import java.util.stream.Collectors;

@Slf4j
@Service
@RequiredArgsConstructor
public class TaskServiceImpl implements TaskService {

    private final TaskRepository taskRepository;
    private final CollaboratorService collaboratorService;
    private final SubtaskService subtaskService;
    private final ProjectService projectService;
    private final DepartmentRepository departmentRepository;
    private final DepartmentQueryService departmentQueryService;
    private final TagService tagService;
    private final RecurrenceService recurrenceService;
    private final NotificationMessagePublisher notificationPublisher;
    private final UserRepository userRepository;
    private final TaskAssigneeRepository taskAssigneeRepository;
    private final ReportService reportService;
<<<<<<< HEAD
    private final DepartmentQueryService departmentQueryService;
=======
>>>>>>> 74b79c7b
    private final DepartmentalVisibilityService departmentalVisibilityService;

    @Override
    @Transactional(rollbackFor = Exception.class)
    public CreateTaskResponseDto createTask(CreateTaskDto createTaskDto, Long currentUserId) {
        return createTask(createTaskDto, currentUserId, currentUserId);
    }

    @Override
    @Transactional(rollbackFor = Exception.class)
    public CreateTaskResponseDto createTask(CreateTaskDto createTaskDto, Long taskOwnerId, Long currentUserId) {
        log.info("🔵 Creating task with title: '{}' for user: {}", createTaskDto.getTitle(), currentUserId);
        log.info("📋 CreateTaskDto details - ProjectId: {}, OwnerId: {}, AssignedUserIds: {}",
                 createTaskDto.getProjectId(), createTaskDto.getOwnerId(), createTaskDto.getAssignedUserIds());

        // Authorization check: User must be a project member to create tasks
<<<<<<< HEAD
        // Skip check for personal tasks (projectId is null or 0)
        Long projectId = createTaskDto.getProjectId();
        boolean isPersonalTask = (projectId == null || projectId == 0);

        if (!isPersonalTask && !projectService.isUserProjectMember(currentUserId, projectId)) {
=======
        if (!projectService.isUserProjectMember(currentUserId, createTaskDto.getProjectId())) {
>>>>>>> 74b79c7b
            throw new com.spmorangle.crm.projectmanagement.exception.ForbiddenException(
                "Cannot create task in a view-only project. You must be a project member or owner.");
        }

        Task task = new Task();
        
        task.setProjectId(createTaskDto.getProjectId());
        task.setOwnerId(taskOwnerId);
        task.setTaskType(createTaskDto.getTaskType());
        task.setTitle(createTaskDto.getTitle());
        task.setDescription(createTaskDto.getDescription());
        task.setStatus(createTaskDto.getStatus());

        // Set priority, defaulting to 5 (medium) if not provided
        task.setPriority(createTaskDto.getPriority() != null ? createTaskDto.getPriority() : 5);

        // Convert tag strings to Tag entities
        if (createTaskDto.getTags() != null && !createTaskDto.getTags().isEmpty()) {
            task.setTags(tagService.findOrCreateTags(createTaskDto.getTags()));
        }

        task.setCreatedBy(taskOwnerId);
        task.setCreatedAt(OffsetDateTime.now());
        task.setDueDateTime(createTaskDto.getDueDateTime());

        // Set recurrence fields
        task.setIsRecurring(createTaskDto.getIsRecurring());
        task.setRecurrenceRuleStr(createTaskDto.getRecurrenceRuleStr());
        task.setStartDate(createTaskDto.getStartDate());
        task.setEndDate(createTaskDto.getEndDate());

        // Validate recurrence configuration
        validateRecurrence(
            createTaskDto.getIsRecurring(),
            createTaskDto.getRecurrenceRuleStr(),
            createTaskDto.getStartDate(),
            createTaskDto.getEndDate()
        );

        Task savedTask = taskRepository.save(task);
        log.info("✅ Task created with ID: {}", savedTask.getId());

        // Automatically assign the task owner as an assignee
        List<Long> assignedUserIds = new ArrayList<>();
        try {
            log.info("👤 Automatically assigning task owner {} as an assignee", taskOwnerId);
            AddCollaboratorRequestDto ownerCollaboratorRequest = AddCollaboratorRequestDto.builder()
                    .taskId(savedTask.getId())
                    .collaboratorId(taskOwnerId)
                    .build();
            collaboratorService.addCollaborator(ownerCollaboratorRequest, currentUserId);
            assignedUserIds.add(taskOwnerId);
            log.info("✅ Task owner {} successfully assigned to task {}", taskOwnerId, savedTask.getId());
        } catch (Exception e) {
            log.error("❌ Failed to assign task owner {} to task {}: {}", taskOwnerId, savedTask.getId(), e.getMessage(), e);
        }

        if (createTaskDto.getAssignedUserIds() != null && !createTaskDto.getAssignedUserIds().isEmpty()) {
            log.info("👥 Assigning task to {} additional users: {}", createTaskDto.getAssignedUserIds().size(), createTaskDto.getAssignedUserIds());
            for (Long userId : createTaskDto.getAssignedUserIds()) {
                // Skip if this is the owner (already assigned above)
                if (userId.equals(taskOwnerId)) {
                    log.info("⏭️ Skipping assignment of user {} - already assigned as task owner", userId);
                    continue;
                }

                try {
                    log.info("🔄 Attempting to assign task {} to user {}", savedTask.getId(), userId);
                    AddCollaboratorRequestDto collaboratorRequest = AddCollaboratorRequestDto.builder()
                            .taskId(savedTask.getId())
                            .collaboratorId(userId)
                            .build();

                    collaboratorService.addCollaborator(collaboratorRequest, currentUserId);
                    assignedUserIds.add(userId);
                    log.info("✅ Task {} successfully assigned to user: {}", savedTask.getId(), userId);
                } catch (Exception e) {
                    log.error("❌ Failed to assign task {} to user {}: {}", savedTask.getId(), userId, e.getMessage(), e);
                }
            }
        } else {
            log.info("⚠️ No additional users to assign - assignedUserIds is null or empty");
        }
        
        // Publish task creation notification
        try {
            if (!assignedUserIds.isEmpty()) {
                TaskNotificationMessageDto message = TaskNotificationMessageDto.forTaskCreated(
                    savedTask.getId(),
                    taskOwnerId,
                    savedTask.getProjectId(),
                    savedTask.getTitle(),
                    savedTask.getDescription(),
                    assignedUserIds
                );
                
                notificationPublisher.publishTaskNotification(message);
                log.info("Published task creation notification for task ID: {}", savedTask.getId());
            }
        } catch (Exception e) {
            log.error("Failed to publish task creation notification for task ID: {} - Error: {}",
                     savedTask.getId(), e.getMessage(), e);
            // Don't fail task creation if notification publishing fails
        }
        
        return CreateTaskResponseDto.builder()
                .id(savedTask.getId())
                .projectId(savedTask.getProjectId())
                .ownerId(savedTask.getOwnerId())
                .taskType(savedTask.getTaskType())
                .title(savedTask.getTitle())
                .description(savedTask.getDescription())
                .status(savedTask.getStatus())
                .assignedUserIds(assignedUserIds)
                .tags(savedTask.getTags() != null
                        ? savedTask.getTags().stream().map(Tag::getTagName).toList()
                        : null)
                .userHasEditAccess(true) // Creator always has edit access
                .userHasDeleteAccess(canUserDeleteTask(savedTask.getId(), currentUserId))
                .createdBy(savedTask.getCreatedBy())
                .createdAt(savedTask.getCreatedAt())
                .dueDateTime(savedTask.getDueDateTime())
                .isRecurring(savedTask.getIsRecurring())
                .recurrenceRuleStr(savedTask.getRecurrenceRuleStr())
                .startDate(savedTask.getStartDate())
                .endDate(savedTask.getEndDate())
                .priority(savedTask.getPriority())
                .build();
    }

    @Override
    @Transactional(readOnly = true)
    public List<TaskResponseDto> getProjectTasks(Long userId, Long projectId) {
        log.info("Getting tasks for project: {}", projectId);
        List<Task> tasks = taskRepository.findByProjectIdAndNotDeleted(projectId);

        // Check if this is a "related project" (user is not a member)
        boolean isRelatedProject = !projectService.isUserProjectMember(userId, projectId);

        // Apply department filtering ONLY for related projects (AC Scenario 2)
        if (isRelatedProject) {
            log.info("User {} viewing related project {} - filtering tasks by department visibility", userId, projectId);
            Set<Long> visibleDepartmentIds = getUserVisibleDepartmentIds(userId);
            tasks = tasks.stream()
                    .filter(task -> canUserSeeTaskByDepartment(task, visibleDepartmentIds))
                    .collect(Collectors.toList());
            log.info("Filtered to {} tasks with assignees in visible departments", tasks.size());
        } else {
            log.info("User {} is a member of project {} - showing all tasks", userId, projectId);
        }

        Set<Long> tasksUserIsCollaboratorFor = new HashSet<>(collaboratorService.getTasksForWhichUserIsCollaborator(userId));
        Long projectOwnerId = projectService.getOwnerId(projectId);
        Set<Long> projectTaskIds = tasks.stream().map(Task::getId).collect(Collectors.toSet());
        boolean hasDirectMembership = projectOwnerId.equals(userId)
                || tasksUserIsCollaboratorFor.stream().anyMatch(projectTaskIds::contains);

        User currentUser = userRepository.findById(userId)
                .orElseThrow(() -> new RuntimeException("User not found"));

        List<Task> visibleTasks = applyDepartmentScopeFilter(currentUser, tasks, projectTaskIds, hasDirectMembership, projectId);

        Map<Long, String> projectNames = resolveProjectNames(Collections.singleton(projectId));
        Map<Long, User> ownerDetails = resolveOwnerDetails(visibleTasks);

        List<TaskResponseDto> result = new ArrayList<>();

        for (Task task : visibleTasks) {
            boolean userHasWriteAccess = task.getOwnerId().equals(userId) || tasksUserIsCollaboratorFor.contains(task.getId());
            boolean userHasDeleteAccess = userId.equals(projectOwnerId);

            result.add(mapToTaskResponseDto(task, userHasWriteAccess, userHasDeleteAccess, projectNames, ownerDetails, userId));
        }

        return result;
    }

    @Override
    @Transactional(readOnly = true)
    public List<TaskResponseDto> getProjectTasksForCalendar(Long userId, Long projectId, CalendarView calendarView, OffsetDateTime referenceDate) {
        log.info("Getting tasks for project on calendar view: {}", projectId);
        List<Task> tasks = taskRepository.findByProjectIdAndNotDeleted(projectId);

        // Check if this is a "related project" (user is not a member)
        boolean isRelatedProject = !projectService.isUserProjectMember(userId, projectId);

        // Apply department filtering ONLY for related projects
        if (isRelatedProject) {
            Set<Long> visibleDepartmentIds = getUserVisibleDepartmentIds(userId);
            tasks = tasks.stream()
                .filter(task -> canUserSeeTaskByDepartment(task, visibleDepartmentIds))
                .collect(Collectors.toList());
        }

        Set<Long> tasksUserIsCollaboratorFor = new HashSet<>(collaboratorService.getTasksForWhichUserIsCollaborator(userId));
        Long projectOwnerId = projectService.getOwnerId(projectId);
        Set<Long> projectTaskIds = tasks.stream().map(Task::getId).collect(Collectors.toSet());
        boolean hasDirectMembership = projectOwnerId.equals(userId)
                || tasksUserIsCollaboratorFor.stream().anyMatch(projectTaskIds::contains);

        User currentUser = userRepository.findById(userId)
                .orElseThrow(() -> new RuntimeException("User not found"));

        List<Task> visibleTasks = applyDepartmentScopeFilter(currentUser, tasks, projectTaskIds, hasDirectMembership, projectId);

        Map<Long, String> projectNames = resolveProjectNames(Collections.singleton(projectId));
        Map<Long, User> ownerDetails = resolveOwnerDetails(visibleTasks);

        List<TaskResponseDto> result = new ArrayList<>();

        for (Task task : visibleTasks) {
            boolean userHasWriteAccess = task.getOwnerId().equals(userId) || tasksUserIsCollaboratorFor.contains(task.getId());
            boolean userHasDeleteAccess = userId.equals(projectOwnerId);

            if (Boolean.TRUE.equals(task.getIsRecurring()) && task.getStatus() != Status.COMPLETED) {
                List<TaskResponseDto> virtualInstances = expandRecurringTaskForDisplay(
                        task,
                        userHasWriteAccess,
                        userHasDeleteAccess,
                        projectNames,
                        ownerDetails,
                        userId,
                        calendarView,
                        referenceDate
                );
                result.addAll(virtualInstances);
            } else {
                result.add(mapToTaskResponseDto(task, userHasWriteAccess, userHasDeleteAccess, projectNames, ownerDetails, userId));
            }
        }

        return result;
    }

    private List<Task> applyDepartmentScopeFilter(User user,
                                                  List<Task> tasks,
                                                  Set<Long> projectTaskIds,
                                                  boolean hasDirectMembership,
                                                  Long projectId) {
        if (!isDepartmentScopedRole(user)) {
            return tasks;
        }

        if (hasDirectMembership) {
            return tasks;
        }

        Set<Long> visibleMemberIds = resolveVisibleMemberIds(user);
        if (visibleMemberIds.isEmpty()) {
            log.warn("User {} has no visible members for project {}", user.getId(), projectId);
            throw new AccessDeniedException("Project is outside of your departmental scope");
        }

        Map<Long, List<Long>> assigneeIdsByTask = getAssigneeIdsByTask(projectTaskIds);
        List<Task> filteredTasks = tasks.stream()
                .filter(task -> isTaskVisibleToDepartment(task, visibleMemberIds, assigneeIdsByTask))
                .collect(Collectors.toList());

        if (filteredTasks.isEmpty()) {
            log.warn("User {} attempted to access project {} outside of department scope", user.getId(), projectId);
            throw new AccessDeniedException("Project is outside of your departmental scope");
        }

        return filteredTasks;
    }

    private boolean isDepartmentScopedRole(User user) {
        if (user == null || user.getRoleType() == null) {
            return false;
        }

        String role = user.getRoleType();
        return UserType.MANAGER.getCode().equalsIgnoreCase(role)
                || UserType.DIRECTOR.getCode().equalsIgnoreCase(role);
    }

    private Set<Long> resolveVisibleMemberIds(User user) {
        Long departmentId = user.getDepartmentId();

        if (departmentId == null) {
            return Set.of(user.getId());
        }

        Set<Long> visibleDepartmentIds = departmentQueryService.getDescendants(departmentId, true).stream()
                .map(DepartmentDto::getId)
                .filter(Objects::nonNull)
                .collect(Collectors.toCollection(LinkedHashSet::new));

        Set<Long> memberIds = userRepository.findByDepartmentIds(visibleDepartmentIds, user.getId()).stream()
                .filter(User::getIsActive)
                .map(User::getId)
                .collect(Collectors.toCollection(HashSet::new));
        memberIds.add(user.getId());
        return memberIds;
    }

    private Map<Long, List<Long>> getAssigneeIdsByTask(Set<Long> taskIds) {
        if (taskIds.isEmpty()) {
            return Map.of();
        }

        return taskAssigneeRepository.findByTaskIdIn(taskIds).stream()
                .collect(Collectors.groupingBy(TaskAssignee::getTaskId,
                        Collectors.mapping(TaskAssignee::getUserId, Collectors.toList())));
    }

    private boolean isTaskVisibleToDepartment(Task task,
                                              Set<Long> visibleMemberIds,
                                              Map<Long, List<Long>> assigneeIdsByTask) {
        if (visibleMemberIds.contains(task.getOwnerId())) {
            return true;
        }

        return assigneeIdsByTask.getOrDefault(task.getId(), List.of()).stream()
                .anyMatch(visibleMemberIds::contains);
    }

    @Override
    @Transactional(readOnly = true)
    public TaskResponseDto getTaskById(Long taskId, Long currentUserId) {
        log.info("Getting task by ID: {}", taskId);
        Task task = taskRepository.findById(taskId)
                .orElseThrow(() -> new RuntimeException("Task not found"));

        boolean userHasEditAccess = canUserUpdateTask(taskId, currentUserId);
        boolean userHasDeleteAccess = canUserDeleteTask(taskId, currentUserId);

        Map<Long, String> projectNames = task.getProjectId() != null
            ? resolveProjectNames(Collections.singleton(task.getProjectId()))
            : Collections.emptyMap();
        Map<Long, User> ownerDetails = resolveOwnerDetails(Collections.singletonList(task));

        return mapToTaskResponseDto(task, userHasEditAccess, userHasDeleteAccess, projectNames, ownerDetails, currentUserId);
    }

    @Override
    @Transactional(readOnly = true)
    public List<TaskResponseDto> getPersonalTasks(Long userId) {
        log.info("Getting personal tasks for user: {}", userId);
        List<Task> tasks = taskRepository.findPersonalTasksByOwnerIdAndNotDeleted(userId);
        Map<Long, User> ownerDetails = resolveOwnerDetails(tasks);

        return tasks.stream()
                .map(task -> mapToTaskResponseDto(task, true, true, Collections.emptyMap(), ownerDetails, userId))
                .collect(Collectors.toList());
    }

    @Override
    @Transactional(readOnly = true)
    public List<TaskResponseDto> getPersonalTasksForCalendar(Long userId, CalendarView calendarView, OffsetDateTime referenceDate) {
        log.info("Getting personal tasks for user: {}", userId);
        List<Task> tasks = taskRepository.findPersonalTasksByOwnerIdAndNotDeleted(userId);
        Map<Long, User> ownerDetails = resolveOwnerDetails(tasks);

        List<TaskResponseDto> result = new ArrayList<>();

        for(Task task : tasks) {
            // Return recurring virtual tasks
            if(Boolean.TRUE.equals(task.getIsRecurring())) {
                List<TaskResponseDto> virtualInstances = expandRecurringTaskForDisplay(
                    task,
                    true,
                    true,
                    Collections.emptyMap(),
                    ownerDetails,
                    userId,
                    calendarView,
                    referenceDate
                );
                result.addAll(virtualInstances);
            } else {
                result.add(mapToTaskResponseDto(task, true, true, Collections.emptyMap(), ownerDetails, userId));
            }
        }

        return result;

    }

    @Override
    @Transactional(readOnly = true)
    public List<TaskResponseDto> getAllUserTasks(Long userId) {
        log.info("Getting all tasks for user: {}", userId);
        List<Task> tasks = taskRepository.findUserTasks(userId);

        Set<Long> visibleDepartmentIds = getUserVisibleDepartmentIds(userId);
        tasks = tasks.stream()
                .filter(task -> canUserSeeTaskByDepartment(task, visibleDepartmentIds))
                .collect(Collectors.toList());

        Set<Long> projectIds = tasks.stream()
                .map(Task::getProjectId)
                .filter(Objects::nonNull)
                .collect(Collectors.toSet());

        Map<Long, Long> projectOwnerMap = projectService.getProjectOwners(projectIds);
        Map<Long, String> projectNames = resolveProjectNames(projectIds);
        Map<Long, User> ownerDetails = resolveOwnerDetails(tasks);

        return tasks.stream()
                .map(task -> {
                    boolean userHasDeleteAccess = task.getProjectId() != null
                        && userId.equals(projectOwnerMap.get(task.getProjectId()));
                    return mapToTaskResponseDto(task, true, userHasDeleteAccess, projectNames, ownerDetails, userId);
                })
                .collect(Collectors.toList());
    }

    @Override
    @Transactional(readOnly = true)
    public List<TaskResponseDto> getAllUserTasksForCalendar(Long userId, CalendarView calendarView, OffsetDateTime referenceDate) {
        log.info("Getting all tasks for user: {}", userId);
        List<Task> tasks = taskRepository.findUserTasks(userId);

        Set<Long> visibleDepartmentIds = getUserVisibleDepartmentIds(userId);
        tasks = tasks.stream()
                .filter(task -> canUserSeeTaskByDepartment(task, visibleDepartmentIds))
                .collect(Collectors.toList());

        Set<Long> projectIds = tasks.stream()
                .map(Task::getProjectId)
                .filter(Objects::nonNull)
                .collect(Collectors.toSet());

        Map<Long, Long> projectOwnerMap = projectService.getProjectOwners(projectIds);
        Map<Long, String> projectNames = resolveProjectNames(projectIds);
        Map<Long, User> ownerDetails = resolveOwnerDetails(tasks);

        Set<Long> tasksUserIsCollaboratorFor = new HashSet<>(collaboratorService.getTasksForWhichUserIsCollaborator(userId));

        List<TaskResponseDto> result = new ArrayList<>();

        for(Task task : tasks) {

            // Long projectOwnerId = projectService.getOwnerId(task.getProjectId());

            boolean userHasWriteAccess = task.getOwnerId().equals(userId) || tasksUserIsCollaboratorFor.contains(task.getId());
            boolean userHasDeleteAccess = task.getProjectId() != null ? userId.equals(projectOwnerMap.get(task.getProjectId())) : task.getOwnerId().equals(userId);

            // Return recurring virtual tasks (but not if completed - avoid duplicates)
            if(Boolean.TRUE.equals(task.getIsRecurring()) && task.getStatus() != Status.COMPLETED) {
                List<TaskResponseDto> virtualInstances = expandRecurringTaskForDisplay(
                    task,
                    userHasWriteAccess,
                    userHasDeleteAccess,
                    projectNames,
                    ownerDetails,
                    userId,
                    calendarView,
                    referenceDate
                );
                result.addAll(virtualInstances);
            } else {
                result.add(mapToTaskResponseDto(task, userHasWriteAccess, userHasDeleteAccess, projectNames, ownerDetails, userId));
            }
        }

        return result;
    }

    /*
    * This function serves to show tasks that users have members from their department as collaborators in tasks
    * in another project
    * */
    @Override
    @Transactional(readOnly = true)
    public List<TaskResponseDto> getRelatedTasks(Long userId){
        log.info("Getting related tasks for user: {}", userId);

        User currentUser = userRepository.findById(userId)
                .orElseThrow(() -> new RuntimeException("User not found"));

        // Only MANAGER role should see related tasks
        String userRole = currentUser.getRoleType();
        if (!"MANAGER".equalsIgnoreCase(userRole)) {
            log.info("User {} with role {} is not a MANAGER; skipping related tasks lookup", userId, userRole);
            return Collections.emptyList();
        }

        Long department = currentUser.getDepartmentId();
        if (department == null) {
            log.warn("User {} does not have a department assigned; skipping related tasks lookup", userId);
            return Collections.emptyList();
        }

        Set <Long> visibleDepartmentIds = getUserVisibleDepartmentIds(userId);

        if (visibleDepartmentIds.isEmpty()) {
            log.info("No visible departments for user {}; skipping related tasks lookup", userId);
            return Collections.emptyList();
        }

        List<User> departmentMembers = userRepository.findByDepartmentIds(visibleDepartmentIds, userId);

        // List<User> departmentMembers = userRepository.findByDepartmentIgnoreCase(department).stream()
        //         .filter(user -> !Objects.equals(user.getId(), userId))
        //         .toList();

        if (departmentMembers.isEmpty()) {
            log.info("No department members found for user {}", userId);
            return Collections.emptyList();
        }

        Set<Long> departmentMemberIds = departmentMembers.stream()
                .map(User::getId)
                .collect(Collectors.toSet());

        List<Task> ownedTasks = taskRepository.findByOwnerIdAndNotDeleted(userId);
        Set<Long> excludedTaskIds = ownedTasks.stream()
                .map(Task::getId)
                .collect(Collectors.toCollection(HashSet::new));

        List<Long> collaboratorTaskIds = collaboratorService.getTasksForWhichUserIsCollaborator(userId);
        excludedTaskIds.addAll(collaboratorTaskIds);

        Set<Long> userProjectIds = ownedTasks.stream()
                .map(Task::getProjectId)
                .filter(Objects::nonNull)
                .collect(Collectors.toCollection(HashSet::new));

        if (!collaboratorTaskIds.isEmpty()) {
            taskRepository.findAllById(collaboratorTaskIds).stream()
                    .map(Task::getProjectId)
                    .filter(Objects::nonNull)
                    .forEach(userProjectIds::add);
        }

        Set<Long> relatedTaskIds = new HashSet<>();
        for (Long colleagueId : departmentMemberIds) {
            List<Long> colleagueTaskIds = taskAssigneeRepository.findTaskIdsUserIsAssigneeFor(colleagueId);
            for (Long taskId : colleagueTaskIds) {
                if (!excludedTaskIds.contains(taskId)) {
                    relatedTaskIds.add(taskId);
                }
            }
        }

        if (relatedTaskIds.isEmpty()) {
            log.info("No related task ids discovered for user {}", userId);
            return Collections.emptyList();
        }

        List<Task> relatedTasks = taskRepository.findAllById(relatedTaskIds).stream()
                .filter(task -> !task.isDeleteInd())
                .filter(task -> task.getProjectId() != null)
                .filter(task -> !userProjectIds.contains(task.getProjectId()))
                .collect(Collectors.toList());

        if (relatedTasks.isEmpty()) {
            log.info("No related tasks remained after filtering for user {}", userId);
            return Collections.emptyList();
        }

        Set<Long> projectIds = relatedTasks.stream()
                .map(Task::getProjectId)
                .filter(Objects::nonNull)
                .collect(Collectors.toSet());
        Map<Long, Long> projectOwnerMap = projectIds.isEmpty()
                ? Collections.emptyMap()
                : projectService.getProjectOwners(projectIds);

        relatedTasks = relatedTasks.stream()
                .filter(task -> !Objects.equals(projectOwnerMap.get(task.getProjectId()), userId))
                .collect(Collectors.toList());

        if (relatedTasks.isEmpty()) {
            log.info("All candidate related tasks belonged to user's own projects: {}", userId);
            return Collections.emptyList();
        }

        relatedTasks.sort((left, right) -> {
            OffsetDateTime leftTime = Optional.ofNullable(left.getUpdatedAt()).orElse(left.getCreatedAt());
            OffsetDateTime rightTime = Optional.ofNullable(right.getUpdatedAt()).orElse(right.getCreatedAt());

            if (leftTime == null && rightTime == null) {
                return 0;
            }
            if (leftTime == null) {
                return 1;
            }
            if (rightTime == null) {
                return -1;
            }
            return rightTime.compareTo(leftTime);
        });

        Map<Long, String> projectNames = resolveProjectNames(projectIds);
        Map<Long, User> ownerDetails = resolveOwnerDetails(relatedTasks);

        return relatedTasks.stream()
                .map(task -> mapToTaskResponseDto(task, false, false, projectNames, ownerDetails, userId))
                .collect(Collectors.toList());
    }


    @Override
    @Transactional(rollbackFor = Exception.class)
    public UpdateTaskResponseDto updateTask(UpdateTaskDto updateTaskDto, Long currentUserId) {
        log.info("Updating task: {} by user: {}", updateTaskDto.getTaskId(), currentUserId);

        Task task = taskRepository.findById(updateTaskDto.getTaskId())
                .orElseThrow(() -> new RuntimeException("Task not found"));

        // Authorization check: User must be a project member to update tasks
<<<<<<< HEAD
        // Skip check for personal tasks (projectId is null or 0)
        Long taskProjectId = task.getProjectId();
        boolean isPersonalTask = (taskProjectId == null || taskProjectId == 0);

        if (!isPersonalTask && !projectService.isUserProjectMember(currentUserId, taskProjectId)) {
=======
        if (!projectService.isUserProjectMember(currentUserId, task.getProjectId())) {
>>>>>>> 74b79c7b
            throw new com.spmorangle.crm.projectmanagement.exception.ForbiddenException(
                "Cannot update task in a view-only project. You must be a project member or owner.");
        }

        // Only owner or collaborators can update the task
        if (!canUserUpdateTask(updateTaskDto.getTaskId(), currentUserId)) {
            throw new RuntimeException("Only task owner or collaborators can update the task");
        }

        // Capture old status before any updates (needed for logic below)
        Status oldStatus = task.getStatus();

        // Handle time tracking for status transitions (before any updates)
        if (updateTaskDto.getStatus() != null) {
            Status newStatus = updateTaskDto.getStatus();
            handleTimeTracking(task.getId(), currentUserId, oldStatus, newStatus);

            // If there is a status change
            if(oldStatus != newStatus) {
                publishStatusChangeNotification(task, oldStatus, newStatus, currentUserId);
            }
        }

        // Handle recurring task edits method
        if(updateTaskDto.getRecurrenceEditMode() != null) {
            // Update status for recurring task edits if needed
            if (updateTaskDto.getStatus() != null) {
                task.setStatus(updateTaskDto.getStatus());
            }
            handleRecurringTaskEdit(task, updateTaskDto, currentUserId);
        }

        // Handle reverting a recurring task from COMPLETED back to TODO/IN_PROGRESS
        else if (oldStatus == Status.COMPLETED &&
                 (updateTaskDto.getStatus() == Status.TODO || updateTaskDto.getStatus() == Status.IN_PROGRESS) &&
                 Boolean.TRUE.equals(task.getIsRecurring())) {
            log.info("Recurring task moved from COMPLETED back to {}, checking for duplicate next instance", updateTaskDto.getStatus());

            // Apply field updates first
            applyFieldUpdates(task, updateTaskDto, currentUserId);

            // Try to find and delete the "next instance" that was created
            // Look for a task with same title, recurrence rule, created very recently (last 5 minutes)
            try {
                OffsetDateTime fiveMinutesAgo = OffsetDateTime.now().minusMinutes(5);
                List<Task> potentialDuplicates = taskRepository.findAll().stream()
                    .filter(t -> !Objects.equals(t.getId(), task.getId())) // Not the same task
                    .filter(t -> Boolean.TRUE.equals(t.getIsRecurring())) // Is recurring
                    .filter(t -> t.getTitle().equals(task.getTitle())) // Same title
                    .filter(t -> t.getRecurrenceRuleStr() != null &&
                                 t.getRecurrenceRuleStr().equals(task.getRecurrenceRuleStr())) // Same recurrence rule
                    .filter(t -> t.getStatus() == Status.TODO) // Status is TODO
                    .filter(t -> t.getCreatedAt().isAfter(fiveMinutesAgo)) // Created recently
                    .filter(t -> t.getProjectId() != null ?
                                 t.getProjectId().equals(task.getProjectId()) :
                                 task.getProjectId() == null) // Same project (or both null)
                    .toList();

                if (!potentialDuplicates.isEmpty()) {
                    // Delete the most recently created duplicate (likely the auto-generated next instance)
                    Task duplicate = potentialDuplicates.stream()
                        .max((t1, t2) -> t1.getCreatedAt().compareTo(t2.getCreatedAt()))
                        .orElse(null);

                    if (duplicate != null) {
                        log.info("Found and deleting duplicate next instance: {}", duplicate.getId());
                        taskRepository.delete(duplicate);
                    }
                }
            } catch (Exception e) {
                log.warn("Failed to clean up duplicate next instance: {}", e.getMessage());
                // Don't fail the update if cleanup fails
            }
        }

        // Generate next instance of task if marked completed
        else if (updateTaskDto.getStatus() == Status.COMPLETED && Boolean.TRUE.equals(task.getIsRecurring())) {
            log.info("Task marked completed, trying to generate new instance");
            // Apply all field updates to current task before creating next instance
            applyFieldUpdates(task, updateTaskDto, currentUserId);
            log.info("After apply field updates");

            // Check if task has recurrence rule (only required field)
            if (task.getRecurrenceRuleStr() != null) {
                log.info("Task has recurrence rule, calculating next instance");
                try {
                    // Determine reference date for calculating next occurrence
                    // Priority: dueDateTime > startDate > now (immediate start)
                    OffsetDateTime referenceDate;
                    if (task.getDueDateTime() != null) {
                        referenceDate = task.getDueDateTime();
                        log.info("Using dueDateTime as reference: {}", referenceDate);
                    } else if (task.getStartDate() != null) {
                        referenceDate = task.getStartDate();
                        log.info("Using startDate as reference: {}", referenceDate);
                    } else {
                        referenceDate = OffsetDateTime.now();
                        log.info("No dates set, starting immediately from: {}", referenceDate);
                    }

                    // Calculate next occurrence from day after reference
                    OffsetDateTime nextStart = referenceDate.plusDays(1);

                    // Determine effective end date for recurrence generation
                    // If endDate is null, use 1 year ahead (only affects this single next instance lookup)
                    OffsetDateTime effectiveEndDate = task.getEndDate() != null
                        ? task.getEndDate()
                        : OffsetDateTime.now().plusYears(1);

                    log.info("Generating next occurrence from {} to {}", nextStart, effectiveEndDate);

                    List<OffsetDateTime> nextOccurrences = recurrenceService.generateOccurrence(
                        task.getRecurrenceRuleStr(),
                        nextStart,
                        effectiveEndDate
                    );

                    // Only create next task if there are future occurrences
                    if (!nextOccurrences.isEmpty()) {
                        // Get the first future occurrence
                        OffsetDateTime nextOccurrence = nextOccurrences.get(0);
                        log.info("Next occurrence calculated: {}", nextOccurrence);

                        // Prep inputs for DTO
                        List<String> tagNames = task.getTags() != null
                                ? task.getTags().stream().map(Tag::getTagName).toList()
                                : null;

                        // Get assigned user IDs from current task to replicate collaborators
                        List<Long> assignedUserIds = collaboratorService.getCollaboratorIdsByTaskId(task.getId());

                        // IMPORTANT: Preserve the dueDateTime behavior
                        // - If original task had dueDateTime, set next task's dueDateTime to nextOccurrence
                        // - If original task had NO dueDateTime (null), keep next task's dueDateTime as null
                        OffsetDateTime nextDueDateTime = task.getDueDateTime() != null
                            ? nextOccurrence  // Set to calculated occurrence
                            : null;            // Keep as null

                        log.info("Next task dueDateTime: {}", nextDueDateTime);

                        // Create next task with same properties
                        CreateTaskDto recurringTaskDto = new CreateTaskDto(
                            task.getProjectId(),
                            task.getOwnerId(),
                            task.getTitle(),
                            task.getDescription(),
                            Status.TODO,
                            task.getTaskType(),
                            tagNames,
                            assignedUserIds,
                            nextDueDateTime,     // null if original had null, otherwise nextOccurrence
                            task.getIsRecurring(),
                            task.getRecurrenceRuleStr(),
                            nextOccurrence,      // startDate always set to the occurrence
                            task.getEndDate(),   // Preserve original endDate (can be null)
                            task.getPriority()   // Preserve priority from completed task
                        );

                        this.createTask(recurringTaskDto, task.getOwnerId(), currentUserId);
                        log.info("✅ Created recurring task instance with startDate: {} and dueDateTime: {} for task: {}",
                            nextOccurrence, nextDueDateTime, task.getId());
                    } else {
                        log.info("No more occurrences for recurring task: {}", task.getId());
                    }
                } catch (Exception e) {
                    log.error("❌ Failed to create next recurring task instance for task {}: {}", task.getId(), e.getMessage(), e);
                    // Don't fail the update if recurring task creation fails
                }
            } else {
                log.warn("Cannot create next recurring instance for task {}: missing recurrenceRuleStr", task.getId());
            }
        }

        else {
            // Regular task update - apply all field updates
            log.info("Priority {} - applying regular field updates", updateTaskDto.getPriority());
            applyFieldUpdates(task, updateTaskDto, currentUserId);
        }

        Task updatedTask = taskRepository.save(task);
        log.info("Task {} updated successfully, priority {}", updatedTask.getId(), updatedTask.getPriority());

        return UpdateTaskResponseDto.builder()
                .id(updatedTask.getId())
                .projectId(updatedTask.getProjectId())
                .ownerId(updatedTask.getOwnerId())
                .taskType(updatedTask.getTaskType())
                .title(updatedTask.getTitle())
                .description(updatedTask.getDescription())
                .status(updatedTask.getStatus())
                .tags(updatedTask.getTags() != null
                        ? updatedTask.getTags().stream().map(Tag::getTagName).toList()
                        : null)
                .userHasEditAccess(true) // User who just updated has edit access
                .userHasDeleteAccess(canUserDeleteTask(updatedTask.getId(), currentUserId))
                .updatedAt(updatedTask.getUpdatedAt())
                .updatedBy(updatedTask.getUpdatedBy())
                .dueDateTime(updatedTask.getDueDateTime())
                .isRecurring(updatedTask.getIsRecurring())
                .recurrenceRuleStr(updatedTask.getRecurrenceRuleStr())
                .startDate(updatedTask.getStartDate())
                .endDate(updatedTask.getEndDate())
                .priority(updatedTask.getPriority())
                .build();
    }

    // only for managers
    @Override
    @Transactional(rollbackFor = Exception.class)
    public void deleteTask(Long taskId, Long currentUserId) {
        log.info("Deleting task: {} by user: {}", taskId, currentUserId);

        Task task = taskRepository.findById(taskId)
                .orElseThrow(() -> new RuntimeException("Task not found"));

        // Only manager of the project can delete the task
        if (!canUserDeleteTask(taskId, currentUserId)) {
            throw new RuntimeException("Only project owner or collaborators can delete the task");
        }

        task.setDeleteInd(true);
        task.setUpdatedBy(currentUserId);
        task.setUpdatedAt(OffsetDateTime.now());

        taskRepository.save(task);
        log.info("Task {} marked as deleted", taskId);
    }

    @Override
    public boolean canUserUpdateTask(Long taskId, Long userId) {
        Task task = taskRepository.findById(taskId)
                .orElseThrow(() -> new RuntimeException("Task not found"));
        if (task.getOwnerId().equals(userId)) {
            return true;
        }
        return collaboratorService.isUserTaskCollaborator(taskId, userId);
    }

    @Override
    public boolean canUserDeleteTask(Long taskId, Long userId) {
        Task task = taskRepository.findById(taskId)
                .orElseThrow(() -> new RuntimeException("Task not found"));

        Long projectId = task.getProjectId();

        if (projectId == null) {
            return task.getOwnerId().equals(userId);
        }

        Long projectOwnerId = projectService.getOwnerId(projectId);
        return projectOwnerId.equals(userId);
    }

    @Override
    @Transactional(readOnly = true)
    public List<TaskResponseDto> getUserTasksDueTmr(Long userId, OffsetDateTime startOfDay, OffsetDateTime endOfDay) {
        List<Task> tasks = taskRepository.findUserIncompleteTasksDueTmr(userId, startOfDay, endOfDay);

        Set<Long> visibleDepartmentIds = getUserVisibleDepartmentIds(userId);
        tasks = tasks.stream()
            .filter(task -> canUserSeeTaskByDepartment(task, visibleDepartmentIds))
            .collect(Collectors.toList());

        if(tasks.isEmpty()) {
            return Collections.emptyList();
        }

        // Fetch project names
        Set<Long> projectIds = tasks.stream()
            .map(Task::getProjectId)
            .filter(Objects::nonNull)
            .collect(Collectors.toSet());
         Map<Long, String> projectNames = resolveProjectNames(projectIds);

        Map<Long, User> ownerDetails = resolveOwnerDetails(tasks);

        // Convert to DTOs
        return tasks.stream()
            .map(task -> mapToTaskResponseDto(
                task,
                false, // userHasEditAccess - not needed for digest
                false, // userHasDeleteAccess - not needed for digest
                projectNames,
                ownerDetails,
                userId
            ))
            .collect(Collectors.toList());
    }

    @Override
    @Transactional(readOnly = true)
    public List<TaskResponseDto> getUserTasksDueTomorrowForDigest(Long userId, OffsetDateTime startOfDay, OffsetDateTime endOfDay) {
        List<Task> tasks = taskRepository.findUserIncompleteTasksDueTmr(userId, startOfDay, endOfDay);

        Set<Long> visibleDepartmentIds = getUserVisibleDepartmentIds(userId);
        tasks = tasks.stream()
            .filter(task -> canUserSeeTaskByDepartment(task, visibleDepartmentIds))
            .collect(Collectors.toList());
            
        if(tasks.isEmpty()) {
            return Collections.emptyList();
        }

        Set<Long> projectIds = tasks.stream()
            .map(Task::getProjectId)
            .filter(Objects::nonNull)
            .collect(Collectors.toSet());
        Map<Long, String> projectNames = resolveProjectNames(projectIds);

        Map<Long, User> ownerDetails = resolveOwnerDetails(tasks);

        return tasks.stream()
            .map(task -> mapToTaskResponseDtoLightweight(task, projectNames, ownerDetails))
            .collect(Collectors.toList());
    }

    private TaskResponseDto mapToTaskResponseDtoLightweight(
            Task task,
            Map<Long, String> projectNames,
            Map<Long, User> ownerDetails) {

        // Load collaborator IDs for this task - wrap in try-catch to prevent transaction rollback
        List<Long> assignedUserIds;
        try {
            assignedUserIds = collaboratorService.getCollaboratorIdsByTaskId(task.getId());
        } catch (Exception e) {
            log.error("Error loading collaborators for task {}: {}", task.getId(), e.getMessage(), e);
            assignedUserIds = Collections.emptyList();
        }

        User owner = ownerDetails.get(task.getOwnerId());
        String projectName = task.getProjectId() != null ? projectNames.get(task.getProjectId()) : null;

        return TaskResponseDto.builder()
                .id(task.getId())
                .projectId(task.getProjectId())
                .projectName(projectName)
                .ownerId(task.getOwnerId())
                .ownerName(owner != null ? owner.getUserName() : null)
                .ownerDepartment(owner != null ? departmentQueryService.getById(owner.getDepartmentId()).map(DepartmentDto::getName).orElse(null) : null)
                .taskType(task.getTaskType())
                .title(task.getTitle())
                .description(task.getDescription())
                .status(task.getStatus())
                .tags(task.getTags() != null
                        ? task.getTags().stream().map(Tag::getTagName).toList()
                        : null)
                .assignedUserIds(assignedUserIds)
                .userHasEditAccess(false)
                .userHasDeleteAccess(false)
                .createdAt(task.getCreatedAt())
                .updatedAt(task.getUpdatedAt())
                .createdBy(task.getCreatedBy())
                .updatedBy(task.getUpdatedBy())
                .dueDateTime(task.getDueDateTime())
                .subtasks(Collections.emptyList())
                .isRecurring(task.getIsRecurring())
                .recurrenceRuleStr(task.getRecurrenceRuleStr())
                .startDate(task.getStartDate())
                .endDate(task.getEndDate())
                .priority(task.getPriority())
                .build();
    }

    /**
     * Validates recurrence configuration for a task
     * @param isRecurring Whether the task is recurring
     * @param recurrenceRuleStr The RRULE string
     * @param startDate The start date
     * @param endDate The end date
     * @throws RuntimeException if validation fails
     */
    private void validateRecurrence(Boolean isRecurring, String recurrenceRuleStr, OffsetDateTime startDate, OffsetDateTime endDate) {
        if (Boolean.TRUE.equals(isRecurring)) {
            if (recurrenceRuleStr == null || recurrenceRuleStr.trim().isEmpty()) {
                throw new RuntimeException("Recurrence rule is required when task is marked as recurring");
            }

            if (startDate == null) {
                throw new RuntimeException("Start date is required for recurring tasks");
            }

            if (endDate == null) {
                throw new RuntimeException("End date is required for recurring tasks");
            }

            if (!endDate.isAfter(startDate)) {
                throw new RuntimeException("End date must be after start date for recurring tasks");
            }

            // Validate RRULE format by attempting to generate occurrences
            try {
                recurrenceService.generateOccurrence(recurrenceRuleStr, startDate, endDate);
            } catch (Exception e) {
                throw new RuntimeException("Invalid recurrence rule format: " + e.getMessage());
            }
        }
    }

    private Map<Long, String> resolveProjectNames(Set<Long> projectIds) {
        if (projectIds == null || projectIds.isEmpty()) {
            return Collections.emptyMap();
        }

        return projectService.getProjectsByIds(projectIds).stream()
                .collect(Collectors.toMap(ProjectResponseDto::getId, ProjectResponseDto::getName));
    }

    private Map<Long, User> resolveOwnerDetails(Collection<Task> tasks) {
        if (tasks == null || tasks.isEmpty()) {
            return Collections.emptyMap();
        }

        Set<Long> ownerIds = tasks.stream()
                .map(Task::getOwnerId)
                .collect(Collectors.toSet());

        if (ownerIds.isEmpty()) {
            return Collections.emptyMap();
        }

        return userRepository.findAllById(ownerIds).stream()
                .collect(Collectors.toMap(User::getId, owner -> owner));
    }

    private TaskResponseDto mapToTaskResponseDto(
            Task task,
            boolean userHasEditAccess,
            boolean userHasDeleteAccess,
            Map<Long, String> projectNames,
            Map<Long, User> ownerDetails,
            Long userId) {
        // Load subtasks for this task - wrap in try-catch to prevent transaction rollback
        List<SubtaskResponseDto> subtasks;
        try {
            subtasks = subtaskService.getSubtasksByTaskId(task.getId(), userId);
        } catch (Exception e) {
            log.error("Error loading subtasks for task {}: {}", task.getId(), e.getMessage(), e);
            subtasks = Collections.emptyList();
        }

        // Load collaborator IDs for this task - wrap in try-catch to prevent transaction rollback
        List<Long> assignedUserIds;
        try {
            assignedUserIds = collaboratorService.getCollaboratorIdsByTaskId(task.getId());
        } catch (Exception e) {
            log.error("Error loading collaborators for task {}: {}", task.getId(), e.getMessage(), e);
            assignedUserIds = Collections.emptyList();
        }

        User owner = ownerDetails != null ? ownerDetails.get(task.getOwnerId()) : null;
        String projectName = null;
        if (projectNames != null && task.getProjectId() != null) {
            projectName = projectNames.get(task.getProjectId());
        }

        // Safely get owner department name
        String ownerDepartment = null;
        if (owner != null && owner.getDepartmentId() != null) {
            try {
                ownerDepartment = departmentQueryService.getById(owner.getDepartmentId())
                        .map(DepartmentDto::getName)
                        .orElse(null);
            } catch (Exception e) {
                log.warn("Error fetching department {} for user {}: {}", owner.getDepartmentId(), owner.getId(), e.getMessage());
            }
        }

        return TaskResponseDto.builder()
                .id(task.getId())
                .projectId(task.getProjectId())
                .projectName(projectName)
                .ownerId(task.getOwnerId())
                .ownerName(owner != null ? owner.getUserName() : null)
                .ownerDepartment(ownerDepartment)
                .taskType(task.getTaskType())
                .title(task.getTitle())
                .description(task.getDescription())
                .status(task.getStatus())
                .tags(task.getTags() != null
                        ? task.getTags().stream().map(Tag::getTagName).toList()
                        : null)
                .assignedUserIds(assignedUserIds)
                .userHasEditAccess(userHasEditAccess)
                .userHasDeleteAccess(userHasDeleteAccess)
                .createdAt(task.getCreatedAt())
                .updatedAt(task.getUpdatedAt())
                .createdBy(task.getCreatedBy())
                .updatedBy(task.getUpdatedBy())
                .dueDateTime(task.getDueDateTime())
                .subtasks(subtasks)
                .isRecurring(task.getIsRecurring())
                .recurrenceRuleStr(task.getRecurrenceRuleStr())
                .startDate(task.getStartDate())
                .endDate(task.getEndDate())
                .priority(task.getPriority())
                .build();
    }
    
    /**
     * Handle time tracking when task status changes
     */
    private void handleTimeTracking(Long taskId, Long userId, Status oldStatus, Status newStatus) {
        try {
            // Start time tracking when moving from TODO to IN_PROGRESS
            if (oldStatus == Status.TODO && newStatus == Status.IN_PROGRESS) {
                log.info("Starting time tracking for task: {} by user: {}", taskId, userId);
                reportService.startTimeTracking(taskId, userId);
            }
            // End time tracking when moving to COMPLETED
            else if (newStatus == Status.COMPLETED && oldStatus != Status.COMPLETED) {
                log.info("Ending time tracking for task: {} by user: {}", taskId, userId);
                reportService.endTimeTracking(taskId, userId);
            }
            // Restart time tracking if moving back to IN_PROGRESS from COMPLETED
            else if (oldStatus == Status.COMPLETED && newStatus == Status.IN_PROGRESS) {
                log.info("Restarting time tracking for task: {} by user: {}", taskId, userId);
                reportService.startTimeTracking(taskId, userId);
            }
        } catch (Exception e) {
            log.error("Error handling time tracking for task: {} by user: {}", taskId, userId, e);
            // Don't fail the task update if time tracking fails
        }
    }

    /**
     * Apply field updates from UpdateTaskDto to Task entity
     * Used across all update branches to ensure consistency
     */
    private void applyFieldUpdates(Task task, UpdateTaskDto updateTaskDto, Long currentUserId) {
        // Update only fields that are present in the DTO
        if (updateTaskDto.getTitle() != null) {
            task.setTitle(updateTaskDto.getTitle());
        }

        if (updateTaskDto.getDescription() != null) {
            task.setDescription(updateTaskDto.getDescription());
        }

        if (updateTaskDto.getStatus() != null) {
            task.setStatus(updateTaskDto.getStatus());
        }

        if (updateTaskDto.getTaskType() != null) {
            task.setTaskType(updateTaskDto.getTaskType());
        }

        if (updateTaskDto.getPriority() != null) {
            task.setPriority(updateTaskDto.getPriority());
        }

        if (updateTaskDto.getTags() != null) {
            task.getTags().clear();
            task.getTags().addAll(tagService.findOrCreateTags(updateTaskDto.getTags()));
        }

        // Handle due date update - allow null values
        // Note: We update the due date regardless of whether it's null or not
        // This allows clearing the due date if needed
        OffsetDateTime newDueDate = updateTaskDto.getDueDateTime();

        // Capture previous due date so we can detect changes
        OffsetDateTime oldDueDate = task.getDueDateTime();

        // Apply the new due date
        task.setDueDateTime(newDueDate);

        // If the due date actually changed, mark as rescheduled and reset notification flags so
        // the scheduler will cancel previous reminders and schedule a new 12-hour-before reminder.
        if (!Objects.equals(oldDueDate, newDueDate)) {
            if (newDueDate != null) {
                task.setIsRescheduled(true);
                // Reset pre-due and overdue flags so new notifications can be sent
                task.setHasSentPreDue(false);
                task.setHasSentOverdue(false);
                log.info("Due date changed for task {} - marked as rescheduled and reset notifications (old={}, new={})", task.getId(), oldDueDate, newDueDate);
            } else {
                // If due date was cleared, clear rescheduled flag and reset notifications
                task.setIsRescheduled(false);
                task.setHasSentPreDue(false);
                task.setHasSentOverdue(false);
                log.info("Due date cleared for task {} - cleared rescheduled flag and reset notifications (old={})", task.getId(), oldDueDate);
            }
        }

        if (newDueDate != null) {
            task.setIsRescheduled(true);
            task.setHasSentPreDue(false);
            log.info("Reset hasSentPreDue flag & set isRescheduled flag for task {} to true", task.getId());
        }

        // Track if any recurrence fields are being updated
        boolean recurrenceFieldsUpdated = false;

        // Update recurrence fields
        if (updateTaskDto.getIsRecurring() != null) {
            task.setIsRecurring(updateTaskDto.getIsRecurring());
            recurrenceFieldsUpdated = true;

            // If disabling recurrence, clear all recurrence-related fields
            if (!updateTaskDto.getIsRecurring()) {
                task.setRecurrenceRuleStr(null);
                task.setStartDate(null);
                task.setEndDate(null);
            }
        }
        if (updateTaskDto.getRecurrenceRuleStr() != null) {
            task.setRecurrenceRuleStr(updateTaskDto.getRecurrenceRuleStr());
            recurrenceFieldsUpdated = true;
        }
        if (updateTaskDto.getStartDate() != null) {
            task.setStartDate(updateTaskDto.getStartDate());
            recurrenceFieldsUpdated = true;
        }
        if (updateTaskDto.getEndDate() != null) {
            task.setEndDate(updateTaskDto.getEndDate());
            recurrenceFieldsUpdated = true;
        }

        // Validate recurrence configuration only if recurrence fields were updated
        if (recurrenceFieldsUpdated) {
            validateRecurrence(
                task.getIsRecurring(),
                task.getRecurrenceRuleStr(),
                task.getStartDate(),
                task.getEndDate()
            );
        }

        task.setUpdatedBy(currentUserId);
        task.setUpdatedAt(OffsetDateTime.now());
    }

    private void handleRecurringTaskEdit(Task task, UpdateTaskDto updateTaskDto, Long currentUserId) {
            // Update this instance only
            if(updateTaskDto.getRecurrenceEditMode() == RecurrenceEditMode.THIS_INSTANCE) {
                // Add exDate to current task
                String updatedRRule = appendExDate(task.getRecurrenceRuleStr(), updateTaskDto.getInstanceDate());
                task.setRecurrenceRuleStr(updatedRRule);
                taskRepository.save(task);

                // Create standalone task
                // Create new task dto
                // Prep inputs for DTO
                List<String> tagNames = task.getTags() != null
                        ? task.getTags().stream().map(Tag::getTagName).toList()
                        : null;

                // Get assigned user IDs from current task to replicate collaborators
                List<Long> assignedUserIds = collaboratorService.getCollaboratorIdsByTaskId(task.getId());

                CreateTaskDto standaloneTaskDto = new CreateTaskDto(task.getProjectId(),
                            task.getOwnerId(),
                            updateTaskDto.getTitle() != null ? updateTaskDto.getTitle() : task.getTitle(),
                            updateTaskDto.getDescription() != null ? updateTaskDto.getDescription() : task.getDescription(),
                            updateTaskDto.getStatus() != null ? updateTaskDto.getStatus() : Status.TODO,
                            updateTaskDto.getTaskType() != null ? updateTaskDto.getTaskType() : task.getTaskType(),
                            tagNames,
                            assignedUserIds,
                            updateTaskDto.getInstanceDate(),
                            false,
                            null,
                            null,
                            null,
                            updateTaskDto.getPriority() != null ? updateTaskDto.getPriority() : task.getPriority());
                this.createTask(standaloneTaskDto, task.getOwnerId(), currentUserId);

            }

            // Update this and future instances
            else if(updateTaskDto.getRecurrenceEditMode() == RecurrenceEditMode.THIS_AND_FUTURE_INSTANCES) {
                // Cap original rule and create recurring task
                // Get until date
                OffsetDateTime untilDate = updateTaskDto.getInstanceDate().minusDays(1).withHour(23).withMinute(59).withSecond(59);

                String updatedRRule = appendUntilDate(task.getRecurrenceRuleStr(), untilDate);
                task.setRecurrenceRuleStr(updatedRRule);
                task.setEndDate(untilDate);
                taskRepository.save(task);

                log.info("Capped Original task {} with UNTIL: {}", task.getId(), updatedRRule);

                // Create standalone task
                // Create new task dto
                // Prep inputs for DTO
                List<String> tagNames = task.getTags() != null
                        ? task.getTags().stream().map(Tag::getTagName).toList()
                        : null;

                // Get assigned user IDs from current task to replicate collaborators
                List<Long> assignedUserIds = collaboratorService.getCollaboratorIdsByTaskId(task.getId());

                // Use original reccurring rule
                String rrule = task.getRecurrenceRuleStr();

                // Remove UNTIL=...; or UNTIL=... at the end
                rrule = rrule.replaceAll(";?UNTIL=[^;]+;?", "");

                // Clean up any accidental double semicolons
                rrule = rrule.replaceAll(";;", ";");

                // Trim just in case
                rrule = rrule.trim();

                CreateTaskDto standaloneTaskDto = new CreateTaskDto(task.getProjectId(),
                            task.getOwnerId(),
                            updateTaskDto.getTitle() != null ? updateTaskDto.getTitle() : task.getTitle(),
                            updateTaskDto.getDescription() != null ? updateTaskDto.getDescription() : task.getDescription(),
                            updateTaskDto.getStatus() != null ? updateTaskDto.getStatus() : Status.TODO,
                            updateTaskDto.getTaskType() != null ? updateTaskDto.getTaskType() : task.getTaskType(),
                            tagNames,
                            assignedUserIds,
                            updateTaskDto.getInstanceDate(),
                            false,
                            rrule,
                            null,
                            null,
                            updateTaskDto.getPriority() != null ? updateTaskDto.getPriority() : task.getPriority());
                this.createTask(standaloneTaskDto, task.getOwnerId(), currentUserId);
                log.info("Create new recurring task starting from: {}", updateTaskDto.getInstanceDate());


            }

            // Update future instances only
            else if(updateTaskDto.getRecurrenceEditMode() == RecurrenceEditMode.ALL_FUTURE_INSTANCES) {
                // Change task directly
                if(updateTaskDto.getTitle() != null) {
                    task.setTitle(updateTaskDto.getTitle());
                }
                if(updateTaskDto.getDescription() != null) {
                    task.setDescription(updateTaskDto.getDescription());
                }
                if(updateTaskDto.getTaskType() != null) {
                    task.setTaskType(updateTaskDto.getTaskType());
                }
                if(updateTaskDto.getStatus() != null) {
                    task.setStatus(updateTaskDto.getStatus());
                }
                if(updateTaskDto.getTags() != null) {
                    task.getTags().clear();
                    task.getTags().addAll(tagService.findOrCreateTags(updateTaskDto.getTags()));
                }
                task.setUpdatedBy(currentUserId);
                task.setUpdatedAt(OffsetDateTime.now());
                taskRepository.save(task);
                log.info("Updated all future instances for task: {}", task.getId());

            }
    }

    private String appendExDate(String rrule, OffsetDateTime exceptionDate) {
        // Validate Input
        if(rrule == null || rrule.trim().isEmpty()) {
            throw new RuntimeException("RRULE cannot be null or empty");
        }
        if(exceptionDate == null) {
            throw new RuntimeException("Exception date cannot be null");
        }

        // Format the exception date
        String formattedDate = formatDateForRRule(exceptionDate);

        // Append EXDATE to RRULE
        return rrule + ";EXDATE=" + formattedDate;
    }

    private String appendUntilDate(String rrule, OffsetDateTime untilDate) {
        // Validate Input
        if(rrule == null || rrule.trim().isEmpty()) {
            throw new RuntimeException("RRULE cannot be null or empty");
        }
        if(untilDate == null) {
            throw new RuntimeException("Until date cannot be null");
        }

        // Format the until date
        String formattedDate = formatDateForRRule(untilDate);

        // APPEND UNTIL to RRULE
        return rrule + ";UNTIL=" + formattedDate;
    }

    private String formatDateForRRule(OffsetDateTime dateTime) {
        // Step 1: Convert to UTC timezone
        // RRule dates always in UTC
        ZonedDateTime utcDateTime = dateTime.atZoneSameInstant(ZoneOffset.UTC);

        // Format date
        DateTimeFormatter formatter = DateTimeFormatter.ofPattern("yyyyMMdd'T'HHmmss'Z'");

        return utcDateTime.format(formatter);
    }

    // Helper method to publish status changes
    private void publishStatusChangeNotification(Task task, Status oldStatus, Status newStatus, Long editorId) {
        try {
            // Get all assignees 
            List<Long> assigneeIds = collaboratorService.getCollaboratorIdsByTaskId(task.getId());
            List<Long> recipientsToNotify = assigneeIds.stream().filter(id -> !id.equals(editorId)).toList();

            // Publish if there are recipients
            if (!recipientsToNotify.isEmpty()) {
                TaskNotificationMessageDto dto = TaskNotificationMessageDto.forStatusChange(
                    task.getId(),
                    editorId,
                    task.getProjectId(),
                    task.getTitle(),
                    oldStatus.toString(),
                    newStatus.toString(),
                    recipientsToNotify
                );

                notificationPublisher.publishTaskNotification(dto);
            }
            
        } catch(Exception e) {
            log.error("Failed to publish status change notification for task ID: {} - Error: {}",
                 task.getId(), e.getMessage(), e);
        }
    }

    // Expand recurring task template into virtual instances
    private List<TaskResponseDto> expandRecurringTaskForDisplay(
        Task template,
        boolean userHasWriteAccess,
        boolean userHasDeleteAccess,
        Map<Long, String> projectNames,
        Map<Long, User> ownerDetails,
        Long userId,
        CalendarView calendarView,
        OffsetDateTime referenceDate
    ) {
        List<TaskResponseDto> virtualInstances = new ArrayList<>();

        // Get proper calendar view window using the provided reference date (or now if null)
        OffsetDateTime refDate = referenceDate != null ? referenceDate : OffsetDateTime.now();
        CalendarView.CalendarViewWindow viewWindow = calendarView.getCalendarViewWindow(refDate);
        OffsetDateTime windowStart = viewWindow.getStart();
        OffsetDateTime windowEnd = viewWindow.getEnd();

        OffsetDateTime effectiveEnd = template.getEndDate();
        if(effectiveEnd == null || effectiveEnd.isAfter(windowEnd)) {
            effectiveEnd = windowEnd;
        }

        // Determine effective start date for generating occurrences
        // Priority: template.startDate > template.dueDateTime > now()
        OffsetDateTime effectiveStart;
        if(template.getStartDate() != null) {
            effectiveStart = template.getStartDate();
        } else if(template.getDueDateTime() != null) {
            effectiveStart = template.getDueDateTime();
        } else {
            effectiveStart = OffsetDateTime.now();
        }

        // Adjust to calendar window if needed
        if(effectiveStart.isBefore(windowStart)) {
            effectiveStart = windowStart;
        }

        // Skip task if range doesnt overlap with view window
        if(effectiveStart.isAfter(effectiveEnd)) {
            log.info("Task {} range doesn't overlap with calendar view window", template.getId());
            return virtualInstances;
        }

        // Get dates that are appropriate
        try {
            log.info("Generating occurrences for task {} from {} to {}", template.getId(), effectiveStart, effectiveEnd);
            List<OffsetDateTime> occurrences = recurrenceService.generateOccurrence(template.getRecurrenceRuleStr(), effectiveStart, effectiveEnd);
            log.info("Generated {} occurrences for task {}", occurrences.size(), template.getId());

            for(OffsetDateTime occurrence : occurrences) {
                TaskResponseDto virtualDto = createVirtualInstanceDto(
                template,
                occurrence,
                userHasWriteAccess,
                userHasDeleteAccess,
                projectNames,
                ownerDetails,
                userId
                );
                log.info("Created virtual instance: dueDateTime={}, startDate={}", virtualDto.getDueDateTime(), virtualDto.getStartDate());
                virtualInstances.add(virtualDto);
            }

            log.info("Expanded recurring task {} into {} virtual instances", template.getId(), virtualInstances.size());
        } catch (Exception e) {
            log.error("Failed to expand recurring task {}: {}", template.getId(), e.getMessage(), e);
        }

        return virtualInstances;


    }

    private TaskResponseDto createVirtualInstanceDto(
        Task template,
        OffsetDateTime occurrence,
        boolean userHasWriteAccess,
        boolean userHasDeleteAccess,
        Map<Long, String> projectNames,
        Map<Long, User> ownerDetails,
        Long userId
    ) {
        // Load subtasks - wrap in try-catch to prevent transaction rollback
        List<SubtaskResponseDto> subtasks;
        try {
            subtasks = subtaskService.getSubtasksByTaskId(template.getId(), userId);
        } catch (Exception e) {
            log.error("Error loading subtasks for task {}: {}", template.getId(), e.getMessage(), e);
            subtasks = Collections.emptyList();
        }

        // Load collaborator IDs - wrap in try-catch to prevent transaction rollback
        List<Long> assignedUserIds;
        try {
            assignedUserIds = collaboratorService.getCollaboratorIdsByTaskId(template.getId());
        } catch (Exception e) {
            log.error("Error loading collaborators for task {}: {}", template.getId(), e.getMessage(), e);
            assignedUserIds = Collections.emptyList();
        }

        User owner = ownerDetails != null ? ownerDetails.get(template.getOwnerId()) : null;
        String projectName = null;
        if(projectNames != null && template.getProjectId() != null) {
            projectName = projectNames.get(template.getProjectId());
        }

        // Build DTO for virtual instance
        // - dueDateTime: Only set if template has a due date (null otherwise)
        // - startDate: Always set to occurrence (determines which calendar day to show task)
        OffsetDateTime virtualDueDateTime = template.getDueDateTime() != null ? occurrence : null;

        return TaskResponseDto.builder()
            .id(template.getId())
            .projectId(template.getProjectId())
            .projectName(projectName)
            .ownerId(template.getOwnerId())
            .ownerName(owner != null ? owner.getUserName() : null)
            .ownerDepartment(owner != null ? departmentQueryService.getById(owner.getDepartmentId()).map(DepartmentDto::getName).orElse(null) : null)
            .taskType(template.getTaskType())
            .title(template.getTitle())
            .description(template.getDescription())
            .status(template.getStatus())
            .tags(template.getTags() != null
                    ? template.getTags().stream().map(Tag::getTagName).toList()
                    : null)
            .assignedUserIds(assignedUserIds)
            .userHasEditAccess(userHasWriteAccess)
            .userHasDeleteAccess(userHasDeleteAccess)
            .createdAt(template.getCreatedAt())
            .updatedAt(template.getUpdatedAt())
            .createdBy(template.getCreatedBy())
            .updatedBy(template.getUpdatedBy())
            .dueDateTime(virtualDueDateTime)  // Null if template has no due date
            .subtasks(subtasks)
            .isRecurring(true)
            .recurrenceRuleStr(template.getRecurrenceRuleStr())
            .startDate(occurrence)  // Always set to occurrence for calendar day filtering
            .endDate(template.getEndDate())
            .priority(template.getPriority())
            .build();
    }

    private Set<Long> getUserVisibleDepartmentIds(Long userId) {
        try {
            User user = userRepository.findById(userId).orElseThrow(() -> new RuntimeException("User not found"));

            // Get department of user
            Long userDepartmentId = user.getDepartmentId();
            if (userDepartmentId == null) {
                log.warn("User {} has no department id assigned", userId);
                return Collections.emptySet();
            }

            log.info("Getting visible departments for user {} (username: {}) in department {}",
                     userId, user.getUserName(), userDepartmentId);

            // Check if what other departments are visible to our user
            Set<Long> visibleDeptIds = departmentQueryService.getById(userDepartmentId)
                .map(deptDto -> departmentalVisibilityService.visibleDepartmentsForAssignedDept(deptDto.getId()))
                .orElse(Collections.emptySet());

            log.info("User {} can see {} departments: {}", userId, visibleDeptIds.size(), visibleDeptIds);
            return visibleDeptIds;
        } catch (Exception e) {
            log.error("Error getting visible department IDs for user {}: {}", userId, e.getMessage(), e);
            // Return empty set on error to prevent transaction rollback
            return Collections.emptySet();
        }
    }

    private Boolean canUserSeeTaskByDepartment(Task task, Set<Long> userVisibleDepartmentIds) {
        try {
            if (userVisibleDepartmentIds.isEmpty()) {
                log.debug("User has no visible departments - cannot see task {}", task.getId());
                return false;
            }

            // Create mutable list - repository returns immutable list from native query
            List<Long> assigneeIds = new ArrayList<>(taskAssigneeRepository.findAssigneeIdsByTaskId(task.getId()));
            assigneeIds.add(task.getOwnerId());

            log.debug("Checking visibility for task {} (title: '{}', owner: {}, assignees: {})",
                     task.getId(), task.getTitle(), task.getOwnerId(), assigneeIds);

            for(Long assigneeId : assigneeIds) {
                User assignee = userRepository.findById(assigneeId).orElse(null);
                if(assignee == null || assignee.getDepartmentId() == null) {
                    log.debug("Assignee {} not found or has no department", assigneeId);
                    continue;
                }

                log.debug("Checking if assignee {} in department {} is visible",
                         assigneeId, assignee.getDepartmentId());

                if(departmentalVisibilityService.canUserSeeTask(userVisibleDepartmentIds, assigneeId)) {
                    log.info("User CAN see task {} - assignee {} is in visible department {}",
                            task.getId(), assigneeId, assignee.getDepartmentId());
                    return true;
                }
            }

            log.info("User CANNOT see task {} - no assignees in visible departments. User visible depts: {}, Task assignee depts: {}",
                    task.getId(), userVisibleDepartmentIds,
                    assigneeIds.stream()
                        .map(id -> userRepository.findById(id).map(User::getDepartmentId).orElse(null))
                        .filter(deptId -> deptId != null)
                        .toList());
            return false;
        } catch (Exception e) {
            log.error("Error checking department visibility for task {}: {}", task.getId(), e.getMessage(), e);
            // On error, default to not showing the task to be safe
            return false;
        }
    }
}<|MERGE_RESOLUTION|>--- conflicted
+++ resolved
@@ -51,17 +51,13 @@
     private final ProjectService projectService;
     private final DepartmentRepository departmentRepository;
     private final DepartmentQueryService departmentQueryService;
+    private final DepartmentalVisibilityService departmentalVisibilityService;
     private final TagService tagService;
     private final RecurrenceService recurrenceService;
     private final NotificationMessagePublisher notificationPublisher;
     private final UserRepository userRepository;
     private final TaskAssigneeRepository taskAssigneeRepository;
     private final ReportService reportService;
-<<<<<<< HEAD
-    private final DepartmentQueryService departmentQueryService;
-=======
->>>>>>> 74b79c7b
-    private final DepartmentalVisibilityService departmentalVisibilityService;
 
     @Override
     @Transactional(rollbackFor = Exception.class)
@@ -75,21 +71,7 @@
         log.info("🔵 Creating task with title: '{}' for user: {}", createTaskDto.getTitle(), currentUserId);
         log.info("📋 CreateTaskDto details - ProjectId: {}, OwnerId: {}, AssignedUserIds: {}",
                  createTaskDto.getProjectId(), createTaskDto.getOwnerId(), createTaskDto.getAssignedUserIds());
-
-        // Authorization check: User must be a project member to create tasks
-<<<<<<< HEAD
-        // Skip check for personal tasks (projectId is null or 0)
-        Long projectId = createTaskDto.getProjectId();
-        boolean isPersonalTask = (projectId == null || projectId == 0);
-
-        if (!isPersonalTask && !projectService.isUserProjectMember(currentUserId, projectId)) {
-=======
-        if (!projectService.isUserProjectMember(currentUserId, createTaskDto.getProjectId())) {
->>>>>>> 74b79c7b
-            throw new com.spmorangle.crm.projectmanagement.exception.ForbiddenException(
-                "Cannot create task in a view-only project. You must be a project member or owner.");
-        }
-
+        
         Task task = new Task();
         
         task.setProjectId(createTaskDto.getProjectId());
@@ -688,20 +670,6 @@
 
         Task task = taskRepository.findById(updateTaskDto.getTaskId())
                 .orElseThrow(() -> new RuntimeException("Task not found"));
-
-        // Authorization check: User must be a project member to update tasks
-<<<<<<< HEAD
-        // Skip check for personal tasks (projectId is null or 0)
-        Long taskProjectId = task.getProjectId();
-        boolean isPersonalTask = (taskProjectId == null || taskProjectId == 0);
-
-        if (!isPersonalTask && !projectService.isUserProjectMember(currentUserId, taskProjectId)) {
-=======
-        if (!projectService.isUserProjectMember(currentUserId, task.getProjectId())) {
->>>>>>> 74b79c7b
-            throw new com.spmorangle.crm.projectmanagement.exception.ForbiddenException(
-                "Cannot update task in a view-only project. You must be a project member or owner.");
-        }
 
         // Only owner or collaborators can update the task
         if (!canUserUpdateTask(updateTaskDto.getTaskId(), currentUserId)) {
