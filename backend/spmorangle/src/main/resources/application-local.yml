spring:
  application:
    name: spm-orangle-backend
  datasource:
    url: jdbc:postgresql://${DB_HOST:localhost}:${DB_PORT:5432}/${DB_NAME:localtestdb}
    username: ${DB_USER:localtestuser}
    password: ${DB_PASSWORD:localtestpassword}
    hikari:
      maximum-pool-size: ${DB_POOL_SIZE:10}
      minimum-idle: ${DB_POOL_MIN:2}
  jpa:
    database: POSTGRESQL
    open-in-view: false
  rabbitmq:
    host: ${RABBITMQ_HOST:localhost}
    port: ${RABBITMQ_PORT:5672}
    username: ${RABBITMQ_USERNAME:admin}
    password: ${RABBITMQ_PASSWORD:admin}
    virtual-host: ${RABBITMQ_VHOST:/}
    listener:
      simple:
        acknowledge-mode: auto
        prefetch: 1
        retry:
          enabled: true
          initial-interval: 1000
          max-attempts: 3
  mail:
    host: ${MAIL_HOST:smtp.gmail.com}
    port: ${MAIL_PORT:587}
    username: ${MAIL_USERNAME:your-email@gmail.com}
    password: ${MAIL_PASSWORD:your-app-password}
    properties:
      mail:
        smtp:
          auth: true
          starttls:
            enable: true
            required: true
          ssl:
            enable: false
          debug: true
    from: ${MAIL_FROM:noreply@spmorangle.com}

aws:
  cognito:
    region: ${AWS_REGION:ap-southeast-1}
    app-client-id: ${AWS_COGNITO_APP_CLIENT_ID:}
    user-pool-id: ${AWS_COGNITO_PUBLIC_USER_POOL_ID:}
  access-key-id: ${AWS_ACCESS_KEY_ID:}
  secret-access-key: ${AWS_SECRET_ACCESS_KEY:}

server:
  port: ${DEV_SERVER_PORT:8080}

springdoc:
  api-docs:
    path: /api-docs
    enabled: true
  swagger-ui:
    path: /swagger
    enabled: true

app:
  frontend:
    base-url: ${FRONTEND_BASE_URL:http://localhost:3000}
  comments:
    max-length: ${COMMENTS_MAX_LENGTH:2000}
    allow-mentions: ${COMMENTS_ALLOW_MENTIONS:true}
    require-moderation: ${COMMENTS_REQUIRE_MODERATION:false}

supabase:
  storage:
    url: https://qkoobjhbvvysowdogmak.storage.supabase.co/storage/v1/s3
    s3_aws_access_key_id: ${AWS_S3_ACCESS_KEY_ID}
    s3_aws_secret_access_key: ${AWS_S3_SECRET_ACCESS_KEY}
    region: ap-southeast-1
    bucket: syncup_bucket

<<<<<<< HEAD
#logging:
#  level:
=======
logging:
  level:
    # Department visibility logging
    com.spmorangle.crm.departmentmgmt.service.impl.DepartmentalVisibilityServiceImpl: INFO
    com.spmorangle.crm.taskmanagement.service.impl.TaskServiceImpl: INFO
    # Uncomment below for more detailed debugging
    # com.spmorangle.crm.departmentmgmt.service.impl.DepartmentalVisibilityServiceImpl: DEBUG
    # com.spmorangle.crm.taskmanagement.service.impl.TaskServiceImpl: DEBUG
>>>>>>> 2a23d1fd
    # org.springframework.amqp: DEBUG
    # com.spmorangle.crm.notification: DEBUG
    # com.spmorangle.crm.taskmanagement.service: DEBUG
    # org.springframework.transaction: TRACE
    # org.springframework.orm.jpa: DEBUG
    # org.hibernate.SQL: DEBUG
<<<<<<< HEAD
#    com.spmorangle.crm.reporting.service.impl.ReportServiceImpl: DEBUG
=======
    # com.spmorangle.crm.reporting.service.impl.ReportServiceImpl: DEBUG
>>>>>>> 2a23d1fd


overdue:
  check:
    rate-ms: 60000

predue:
  check:
    rate-ms: 60000<|MERGE_RESOLUTION|>--- conflicted
+++ resolved
@@ -77,10 +77,6 @@
     region: ap-southeast-1
     bucket: syncup_bucket
 
-<<<<<<< HEAD
-#logging:
-#  level:
-=======
 logging:
   level:
     # Department visibility logging
@@ -89,18 +85,13 @@
     # Uncomment below for more detailed debugging
     # com.spmorangle.crm.departmentmgmt.service.impl.DepartmentalVisibilityServiceImpl: DEBUG
     # com.spmorangle.crm.taskmanagement.service.impl.TaskServiceImpl: DEBUG
->>>>>>> 2a23d1fd
     # org.springframework.amqp: DEBUG
     # com.spmorangle.crm.notification: DEBUG
     # com.spmorangle.crm.taskmanagement.service: DEBUG
     # org.springframework.transaction: TRACE
     # org.springframework.orm.jpa: DEBUG
     # org.hibernate.SQL: DEBUG
-<<<<<<< HEAD
-#    com.spmorangle.crm.reporting.service.impl.ReportServiceImpl: DEBUG
-=======
     # com.spmorangle.crm.reporting.service.impl.ReportServiceImpl: DEBUG
->>>>>>> 2a23d1fd
 
 
 overdue:
