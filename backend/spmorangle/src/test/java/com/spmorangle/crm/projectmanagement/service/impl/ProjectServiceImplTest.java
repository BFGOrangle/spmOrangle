package com.spmorangle.crm.projectmanagement.service.impl;

import com.spmorangle.common.converter.UserConverter;
import com.spmorangle.common.model.User;
import com.spmorangle.common.repository.UserRepository;
import com.spmorangle.crm.departmentmgmt.dto.DepartmentDto;
<<<<<<< HEAD
=======
import com.spmorangle.crm.departmentmgmt.model.Department;
import com.spmorangle.crm.departmentmgmt.repository.DepartmentRepository;
>>>>>>> 2a23d1fd
import com.spmorangle.crm.departmentmgmt.service.DepartmentQueryService;
import com.spmorangle.crm.departmentmgmt.service.DepartmentalVisibilityService;
import com.spmorangle.crm.projectmanagement.dto.CreateProjectDto;
import com.spmorangle.crm.projectmanagement.dto.ProjectResponseDto;
import com.spmorangle.crm.projectmanagement.model.Project;
import com.spmorangle.crm.projectmanagement.repository.ProjectMemberRepository;
import com.spmorangle.crm.projectmanagement.repository.ProjectRepository;
import com.spmorangle.crm.taskmanagement.repository.TaskRepository;
import com.spmorangle.crm.usermanagement.dto.UserResponseDto;
import org.junit.jupiter.api.BeforeEach;
import org.junit.jupiter.api.DisplayName;
import org.junit.jupiter.api.Nested;
import org.junit.jupiter.api.Test;
import org.junit.jupiter.api.extension.ExtendWith;
import org.mockito.InjectMocks;
import org.mockito.Mock;
import org.mockito.MockedStatic;
import org.mockito.junit.jupiter.MockitoExtension;

import java.time.OffsetDateTime;
import java.util.Arrays;
import java.util.Collections;
import java.util.List;
import java.util.Optional;
import java.util.UUID;

import static org.assertj.core.api.Assertions.assertThat;
import static org.assertj.core.api.Assertions.assertThatThrownBy;
import static org.mockito.ArgumentMatchers.any;
import static org.mockito.ArgumentMatchers.eq;
import static org.mockito.Mockito.lenient;
import static org.mockito.Mockito.mockStatic;
import static org.mockito.Mockito.verify;
import static org.mockito.Mockito.when;

@ExtendWith(MockitoExtension.class)
@DisplayName("ProjectServiceImpl Tests")
class ProjectServiceImplTest {

    @Mock
    private ProjectRepository projectRepository;

    @Mock
    private TaskRepository taskRepository;

    @Mock
    private UserRepository userRepository;

    @Mock
<<<<<<< HEAD
=======
    private DepartmentRepository departmentRepository;

    @Mock
>>>>>>> 2a23d1fd
    private DepartmentQueryService departmentQueryService;

    @Mock
    private DepartmentalVisibilityService departmentalVisibilityService;

    @Mock
    private ProjectMemberRepository projectMemberRepository;

    @InjectMocks
    private ProjectServiceImpl projectService;

    private User testUser1;
    private User testUser2;
    private User testUser3;
    private Project testProject;
    private CreateProjectDto createProjectDto;
    private UserResponseDto userResponseDto1;
    private UserResponseDto userResponseDto2;
    private UserResponseDto userResponseDto3;

    @BeforeEach
    void setUp() {
        // Setup test users
        testUser1 = new User();
        testUser1.setId(1L);
        testUser1.setUserName("user1");
        testUser1.setEmail("user1@example.com");
        testUser1.setRoleType("USER");
        testUser1.setCognitoSub(UUID.randomUUID());

        testUser2 = new User();
        testUser2.setId(2L);
        testUser2.setUserName("user2");
        testUser2.setEmail("user2@example.com");
        testUser2.setRoleType("USER");
        testUser2.setCognitoSub(UUID.randomUUID());

        testUser3 = new User();
        testUser3.setId(3L);
        testUser3.setUserName("user3");
        testUser3.setEmail("user3@example.com");
        testUser3.setRoleType("MANAGER");
        testUser3.setCognitoSub(UUID.randomUUID());

        // Setup test project
        testProject = new Project();
        testProject.setId(1L);
        testProject.setName("Test Project");
        testProject.setDescription("Test project description");
        testProject.setOwnerId(123L);
        testProject.setCreatedBy(123L);
        testProject.setCreatedAt(OffsetDateTime.now());
        testProject.setUpdatedAt(OffsetDateTime.now());
        testProject.setDeleteInd(false);

        // Setup DTOs
        createProjectDto = CreateProjectDto.builder()
                .name("New Project")
                .description("New project description")
                .build();

        userResponseDto1 = UserResponseDto.builder()
                .id(1L)
                .username("user1")
                .email("user1@example.com")
                .build();

        userResponseDto2 = UserResponseDto.builder()
                .id(2L)
                .username("user2")
                .email("user2@example.com")
                .build();

        userResponseDto3 = UserResponseDto.builder()
                .id(3L)
                .username("user3")
                .email("user3@example.com")
                .build();

        // Mock DepartmentQueryService to return department names (lenient for tests that don't use it)
        lenient().when(departmentQueryService.getById(any())).thenAnswer(invocation -> {
            Long deptId = invocation.getArgument(0);
            String deptName = switch (deptId.intValue()) {
                case 100 -> "Engineering";
                case 200 -> "HR";
                case 300 -> "Marketing";
                default -> "Dept " + deptId;
            };
            return Optional.of(DepartmentDto.builder()
                .id(deptId)
                .name(deptName)
                .build());
        });

        // Mock DepartmentalVisibilityService
        lenient().when(departmentalVisibilityService.visibleDepartmentsForAssignedDept(any())).thenAnswer(invocation -> {
            Long deptId = invocation.getArgument(0);
            if (deptId == null) {
                // Users with no department can see all departments (0L as wildcard)
                return java.util.Set.of(0L, 100L, 200L, 300L);
            }
            return java.util.Set.of(deptId);
        });

        // Mock canUserSeeTask to return true by default (lenient for tests that don't use it)
        lenient().when(departmentalVisibilityService.canUserSeeTask(any(), any())).thenReturn(true);

        // Mock ProjectMemberRepository to return empty list by default (lenient for tests that don't use it)
        lenient().when(projectMemberRepository.findByProjectId(any())).thenReturn(Collections.emptyList());

        // Mock userRepository.findById to return a user for any ID (lenient for tests that don't use it)
        // This is needed for getUserProjects which checks project owner/member departments
        lenient().when(userRepository.findById(any())).thenAnswer(invocation -> {
            Long userId = invocation.getArgument(0);
            User user = new User();
            user.setId(userId);
            user.setUserName("user" + userId);
            user.setEmail("user" + userId + "@example.com");
            user.setRoleType("STAFF");
            user.setDepartmentId(100L); // Default to department 100L
            user.setIsActive(true);
            return Optional.of(user);
        });
    }

    @Nested
    @DisplayName("Get Project Members Tests")
    class GetProjectMembersTests {

        @Test
        @DisplayName("Should successfully return project members when project exists and has members")
        void getProjectMembers_ProjectWithMembers_ReturnsUserResponseDtoList() {
            // Given
            Long projectId = 1L;
            List<User> projectMembers = Arrays.asList(testUser1, testUser2, testUser3);

            when(userRepository.findUsersInProject(eq(projectId))).thenReturn(projectMembers);

            try (MockedStatic<UserConverter> mockedUserConverter = mockStatic(UserConverter.class)) {
                mockedUserConverter.when(() -> UserConverter.convert(testUser1)).thenReturn(userResponseDto1);
                mockedUserConverter.when(() -> UserConverter.convert(testUser2)).thenReturn(userResponseDto2);
                mockedUserConverter.when(() -> UserConverter.convert(testUser3)).thenReturn(userResponseDto3);

                // When
                List<UserResponseDto> result = projectService.getProjectMembers(projectId);

                // Then
                assertThat(result).isNotNull();
                assertThat(result).hasSize(3);
                assertThat(result).containsExactly(userResponseDto1, userResponseDto2, userResponseDto3);

                verify(userRepository).findUsersInProject(eq(projectId));
                mockedUserConverter.verify(() -> UserConverter.convert(testUser1));
                mockedUserConverter.verify(() -> UserConverter.convert(testUser2));
                mockedUserConverter.verify(() -> UserConverter.convert(testUser3));
            }
        }

        @Test
        @DisplayName("Should return empty list when project has no members")
        void getProjectMembers_ProjectWithNoMembers_ReturnsEmptyList() {
            // Given
            Long projectId = 1L;
            List<User> emptyMembersList = Collections.emptyList();

            when(userRepository.findUsersInProject(eq(projectId))).thenReturn(emptyMembersList);

            // When
            List<UserResponseDto> result = projectService.getProjectMembers(projectId);

            // Then
            assertThat(result).isNotNull();
            assertThat(result).isEmpty();

            verify(userRepository).findUsersInProject(eq(projectId));
        }

        @Test
        @DisplayName("Should handle single member project correctly")
        void getProjectMembers_ProjectWithSingleMember_ReturnsSingleUserResponse() {
            // Given
            Long projectId = 1L;
            List<User> singleMember = Collections.singletonList(testUser1);

            when(userRepository.findUsersInProject(eq(projectId))).thenReturn(singleMember);

            try (MockedStatic<UserConverter> mockedUserConverter = mockStatic(UserConverter.class)) {
                mockedUserConverter.when(() -> UserConverter.convert(testUser1)).thenReturn(userResponseDto1);

                // When
                List<UserResponseDto> result = projectService.getProjectMembers(projectId);

                // Then
                assertThat(result).isNotNull();
                assertThat(result).hasSize(1);
                assertThat(result.get(0)).isEqualTo(userResponseDto1);

                verify(userRepository).findUsersInProject(eq(projectId));
                mockedUserConverter.verify(() -> UserConverter.convert(testUser1));
            }
        }

        @Test
        @DisplayName("Should handle null project ID gracefully")
        void getProjectMembers_NullProjectId_CallsRepositoryWithNull() {
            // Given
            Long projectId = null;
            when(userRepository.findUsersInProject(projectId)).thenReturn(Collections.emptyList());

            // When
            List<UserResponseDto> result = projectService.getProjectMembers(projectId);

            // Then
            assertThat(result).isNotNull();
            assertThat(result).isEmpty();

            verify(userRepository).findUsersInProject(projectId);
        }

        @Test
        @DisplayName("Should handle zero project ID")
        void getProjectMembers_ZeroProjectId_CallsRepositoryWithZero() {
            // Given
            Long projectId = 0L;
            when(userRepository.findUsersInProject(eq(projectId))).thenReturn(Collections.emptyList());

            // When
            List<UserResponseDto> result = projectService.getProjectMembers(projectId);

            // Then
            assertThat(result).isNotNull();
            assertThat(result).isEmpty();

            verify(userRepository).findUsersInProject(eq(projectId));
        }

        @Test
        @DisplayName("Should handle negative project ID")
        void getProjectMembers_NegativeProjectId_CallsRepositoryWithNegativeId() {
            // Given
            Long projectId = -1L;
            when(userRepository.findUsersInProject(eq(projectId))).thenReturn(Collections.emptyList());

            // When
            List<UserResponseDto> result = projectService.getProjectMembers(projectId);

            // Then
            assertThat(result).isNotNull();
            assertThat(result).isEmpty();

            verify(userRepository).findUsersInProject(eq(projectId));
        }

        @Test
        @DisplayName("Should handle very large project ID")
        void getProjectMembers_VeryLargeProjectId_CallsRepositoryWithLargeId() {
            // Given
            Long projectId = Long.MAX_VALUE;
            when(userRepository.findUsersInProject(eq(projectId))).thenReturn(Collections.emptyList());

            // When
            List<UserResponseDto> result = projectService.getProjectMembers(projectId);

            // Then
            assertThat(result).isNotNull();
            assertThat(result).isEmpty();

            verify(userRepository).findUsersInProject(eq(projectId));
        }

        @Test
        @DisplayName("Should preserve member order from repository")
        void getProjectMembers_MultipleMembers_PreservesOrder() {
            // Given
            Long projectId = 1L;
            List<User> orderedMembers = Arrays.asList(testUser3, testUser1, testUser2); // Specific order

            when(userRepository.findUsersInProject(eq(projectId))).thenReturn(orderedMembers);

            try (MockedStatic<UserConverter> mockedUserConverter = mockStatic(UserConverter.class)) {
                mockedUserConverter.when(() -> UserConverter.convert(testUser1)).thenReturn(userResponseDto1);
                mockedUserConverter.when(() -> UserConverter.convert(testUser2)).thenReturn(userResponseDto2);
                mockedUserConverter.when(() -> UserConverter.convert(testUser3)).thenReturn(userResponseDto3);

                // When
                List<UserResponseDto> result = projectService.getProjectMembers(projectId);

                // Then
                assertThat(result).isNotNull();
                assertThat(result).hasSize(3);
                assertThat(result).containsExactly(userResponseDto3, userResponseDto1, userResponseDto2);

                verify(userRepository).findUsersInProject(eq(projectId));
            }
        }

        @Test
        @DisplayName("Should handle UserConverter conversion properly")
        void getProjectMembers_UserConverterConversion_VerifyConversions() {
            // Given
            Long projectId = 1L;
            List<User> projectMembers = Arrays.asList(testUser1, testUser2);

            when(userRepository.findUsersInProject(eq(projectId))).thenReturn(projectMembers);

            try (MockedStatic<UserConverter> mockedUserConverter = mockStatic(UserConverter.class)) {
                mockedUserConverter.when(() -> UserConverter.convert(testUser1)).thenReturn(userResponseDto1);
                mockedUserConverter.when(() -> UserConverter.convert(testUser2)).thenReturn(userResponseDto2);

                // When
                List<UserResponseDto> result = projectService.getProjectMembers(projectId);

                // Then
                assertThat(result).isNotNull();
                assertThat(result).hasSize(2);

                // Verify each user was converted exactly once
                mockedUserConverter.verify(() -> UserConverter.convert(testUser1));
                mockedUserConverter.verify(() -> UserConverter.convert(testUser2));
                mockedUserConverter.verifyNoMoreInteractions();

                verify(userRepository).findUsersInProject(eq(projectId));
            }
        }

        @Test
        @DisplayName("Should handle users with different roles and types")
        void getProjectMembers_UsersWithDifferentRoles_ReturnsAllMembers() {
            // Given
            Long projectId = 1L;

            // Create users with different roles
            User adminUser = new User();
            adminUser.setId(4L);
            adminUser.setUserName("admin");
            adminUser.setEmail("admin@example.com");
            adminUser.setRoleType("ADMIN");

            User managerUser = new User();
            managerUser.setId(5L);
            managerUser.setUserName("manager");
            managerUser.setEmail("manager@example.com");
            managerUser.setRoleType("MANAGER");

            List<User> mixedRoleMembers = Arrays.asList(testUser1, managerUser, adminUser);

            UserResponseDto adminResponseDto = UserResponseDto.builder()
                    .id(4L)
                    .username("admin")
                    .email("admin@example.com")
                    .build();

            UserResponseDto managerResponseDto = UserResponseDto.builder()
                    .id(5L)
                    .username("manager")
                    .email("manager@example.com")
                    .build();

            when(userRepository.findUsersInProject(eq(projectId))).thenReturn(mixedRoleMembers);

            try (MockedStatic<UserConverter> mockedUserConverter = mockStatic(UserConverter.class)) {
                mockedUserConverter.when(() -> UserConverter.convert(testUser1)).thenReturn(userResponseDto1);
                mockedUserConverter.when(() -> UserConverter.convert(managerUser)).thenReturn(managerResponseDto);
                mockedUserConverter.when(() -> UserConverter.convert(adminUser)).thenReturn(adminResponseDto);

                // When
                List<UserResponseDto> result = projectService.getProjectMembers(projectId);

                // Then
                assertThat(result).isNotNull();
                assertThat(result).hasSize(3);
                assertThat(result).containsExactly(userResponseDto1, managerResponseDto, adminResponseDto);

                verify(userRepository).findUsersInProject(eq(projectId));
            }
        }

        @Test
        @DisplayName("Should handle repository exception gracefully")
        void getProjectMembers_RepositoryThrowsException_PropagatesException() {
            // Given
            Long projectId = 1L;
            RuntimeException repositoryException = new RuntimeException("Database connection failed");

            when(userRepository.findUsersInProject(eq(projectId))).thenThrow(repositoryException);

            // When & Then
            assertThatThrownBy(() -> projectService.getProjectMembers(projectId))
                    .isInstanceOf(RuntimeException.class)
                    .hasMessage("Database connection failed");

            verify(userRepository).findUsersInProject(eq(projectId));
        }

        @Test
        @DisplayName("Should handle large number of members efficiently")
        void getProjectMembers_LargeNumberOfMembers_HandlesEfficiently() {
            // Given
            Long projectId = 1L;

            // Create a large list of users (simulate 100 members)
            List<User> largeMemberList = new java.util.ArrayList<>();
            List<UserResponseDto> expectedResponseList = new java.util.ArrayList<>();

            for (int i = 1; i <= 100; i++) {
                User user = new User();
                user.setId((long) i);
                user.setUserName("user" + i);
                user.setEmail("user" + i + "@example.com");
                user.setRoleType("USER");
                largeMemberList.add(user);

                UserResponseDto userResponseDto = UserResponseDto.builder()
                        .id((long) i)
                        .username("user" + i)
                        .email("user" + i + "@example.com")
                        .build();
                expectedResponseList.add(userResponseDto);
            }

            when(userRepository.findUsersInProject(eq(projectId))).thenReturn(largeMemberList);

            try (MockedStatic<UserConverter> mockedUserConverter = mockStatic(UserConverter.class)) {
                // Mock all conversions
                for (int i = 0; i < largeMemberList.size(); i++) {
                    User user = largeMemberList.get(i);
                    UserResponseDto expectedDto = expectedResponseList.get(i);
                    mockedUserConverter.when(() -> UserConverter.convert(user)).thenReturn(expectedDto);
                }

                // When
                List<UserResponseDto> result = projectService.getProjectMembers(projectId);

                // Then
                assertThat(result).isNotNull();
                assertThat(result).hasSize(100);
                assertThat(result).isEqualTo(expectedResponseList);

                verify(userRepository).findUsersInProject(eq(projectId));
            }
        }
    }

    @Nested
    @DisplayName("Integration with Other Methods Tests")
    class IntegrationTests {

        @Test
        @DisplayName("Should verify getProjectMembers doesn't interfere with other service methods")
        void getProjectMembers_DoesNotInterfereWithOtherMethods_IndependentOperation() {
            // Given
            Long projectId = 1L;
            Long userId = 123L;

            // Create user for getUserProjects (needs role and department)
            User testUserForGetProjects = new User();
            testUserForGetProjects.setId(userId);
            testUserForGetProjects.setUserName("testuser");
            testUserForGetProjects.setEmail("test@example.com");
            testUserForGetProjects.setRoleType("STAFF");
            testUserForGetProjects.setDepartmentId(100L); // Engineering department

            when(userRepository.findUsersInProject(eq(projectId))).thenReturn(Collections.singletonList(testUser1));
            when(userRepository.findById(eq(userId))).thenReturn(Optional.of(testUserForGetProjects));
            when(projectRepository.findUserProjects(eq(userId))).thenReturn(Collections.singletonList(testProject));
            when(projectRepository.findById(eq(projectId))).thenReturn(Optional.of(testProject));
            when(projectMemberRepository.findByProjectId(eq(projectId))).thenReturn(Collections.emptyList());
            when(taskRepository.findByProjectIdAndNotDeleted(any())).thenReturn(Collections.emptyList());

            try (MockedStatic<UserConverter> mockedUserConverter = mockStatic(UserConverter.class)) {
                mockedUserConverter.when(() -> UserConverter.convert(testUser1)).thenReturn(userResponseDto1);

                // When
                List<UserResponseDto> membersResult = projectService.getProjectMembers(projectId);
                List<ProjectResponseDto> projectsResult = projectService.getUserProjects(userId);

                // Then
                assertThat(membersResult).isNotNull();
                assertThat(membersResult).hasSize(1);
                assertThat(projectsResult).isNotNull();
                assertThat(projectsResult).hasSize(1);

                verify(userRepository).findUsersInProject(eq(projectId));
                verify(projectRepository).findUserProjects(eq(userId));
            }
        }
    }

    @Nested
    @DisplayName("Performance and Edge Case Tests")
    class PerformanceAndEdgeCaseTests {

        @Test
        @DisplayName("Should handle concurrent access gracefully")
        void getProjectMembers_ConcurrentAccess_ThreadSafe() {
            // Given
            Long projectId = 1L;
            when(userRepository.findUsersInProject(eq(projectId))).thenReturn(Collections.singletonList(testUser1));

            try (MockedStatic<UserConverter> mockedUserConverter = mockStatic(UserConverter.class)) {
                mockedUserConverter.when(() -> UserConverter.convert(testUser1)).thenReturn(userResponseDto1);

                // When - simulate multiple calls (would be concurrent in real scenario)
                List<UserResponseDto> result1 = projectService.getProjectMembers(projectId);
                List<UserResponseDto> result2 = projectService.getProjectMembers(projectId);

                // Then
                assertThat(result1).isNotNull();
                assertThat(result2).isNotNull();
                assertThat(result1).isEqualTo(result2);

                verify(userRepository, org.mockito.Mockito.times(2)).findUsersInProject(eq(projectId));
            }
        }

        @Test
        @DisplayName("Should handle users with special characters in data")
        void getProjectMembers_UsersWithSpecialCharacters_HandlesCorrectly() {
            // Given
            Long projectId = 1L;

            User specialCharUser = new User();
            specialCharUser.setId(99L);
            specialCharUser.setUserName("user@special!#$");
            specialCharUser.setEmail("test+email@domain-name.co.uk");
            specialCharUser.setRoleType("USER");

            UserResponseDto specialCharResponseDto = UserResponseDto.builder()
                    .id(99L)
                    .username("user@special!#$")
                    .email("test+email@domain-name.co.uk")
                    .build();

            when(userRepository.findUsersInProject(eq(projectId))).thenReturn(Collections.singletonList(specialCharUser));

            try (MockedStatic<UserConverter> mockedUserConverter = mockStatic(UserConverter.class)) {
                mockedUserConverter.when(() -> UserConverter.convert(specialCharUser)).thenReturn(specialCharResponseDto);

                // When
                List<UserResponseDto> result = projectService.getProjectMembers(projectId);

                // Then
                assertThat(result).isNotNull();
                assertThat(result).hasSize(1);
                assertThat(result.get(0).username()).isEqualTo("user@special!#$");
                assertThat(result.get(0).email()).isEqualTo("test+email@domain-name.co.uk");

                verify(userRepository).findUsersInProject(eq(projectId));
            }
        }
    }

    @Nested
    @DisplayName("Get User Projects with Permissions Tests")
    class GetUserProjectsWithPermissionsTests {

        private User staffUser;
        private User managerUser;
        private User hrUser;
        private Project ownedProject;
        private Project memberProject;
        private Project crossDeptProject;
        private Project unrelatedProject;

        @BeforeEach
        void setUpPermissionTests() {
            // Setup STAFF user
            staffUser = new User();
            staffUser.setId(100L);
            staffUser.setUserName("staff_user");
            staffUser.setEmail("staff@example.com");
            staffUser.setRoleType("STAFF");
            staffUser.setDepartmentId(100L); // Engineering department
            staffUser.setIsActive(true);

            // Setup MANAGER user
            managerUser = new User();
            managerUser.setId(200L);
            managerUser.setUserName("manager_user");
            managerUser.setEmail("manager@example.com");
            managerUser.setRoleType("MANAGER");
            managerUser.setDepartmentId(100L); // Engineering department
            managerUser.setIsActive(true);

            // Setup HR user
            hrUser = new User();
            hrUser.setId(300L);
            hrUser.setUserName("hr_user");
            hrUser.setEmail("hr@example.com");
            hrUser.setRoleType("HR");
            hrUser.setDepartmentId(200L); // HR department
            hrUser.setIsActive(true);

            // Setup project owned by manager
            ownedProject = new Project();
            ownedProject.setId(1L);
            ownedProject.setName("Owned Project");
            ownedProject.setDescription("Project owned by manager");
            ownedProject.setOwnerId(200L); // Manager owns this
            ownedProject.setCreatedBy(200L);
            ownedProject.setDeleteInd(false);

            // Setup project where user is member
            memberProject = new Project();
            memberProject.setId(2L);
            memberProject.setName("Member Project");
            memberProject.setDescription("Project where user is member");
            memberProject.setOwnerId(999L); // Someone else owns this
            memberProject.setCreatedBy(999L);
            memberProject.setDeleteInd(false);

            // Setup cross-department project (Engineering staff is member, but it's owned by Marketing)
            crossDeptProject = new Project();
            crossDeptProject.setId(3L);
            crossDeptProject.setName("Cross Dept Project");
            crossDeptProject.setDescription("Marketing project with Engineering staff");
            crossDeptProject.setOwnerId(888L); // Marketing manager owns this
            crossDeptProject.setCreatedBy(888L);
            crossDeptProject.setDeleteInd(false);

            // Setup lenient mocks for findById to support isUserProjectMember checks
            lenient().when(projectRepository.findById(1L)).thenReturn(Optional.of(ownedProject));
            lenient().when(projectRepository.findById(2L)).thenReturn(Optional.of(memberProject));
            lenient().when(projectRepository.findById(3L)).thenReturn(Optional.of(crossDeptProject));

            // Setup unrelated project (no connection to user or department)
            unrelatedProject = new Project();
            unrelatedProject.setId(4L);
            unrelatedProject.setName("Unrelated Project");
            unrelatedProject.setDescription("Sales project");
            unrelatedProject.setOwnerId(777L);
            unrelatedProject.setCreatedBy(777L);
            unrelatedProject.setDeleteInd(false);

            // Setup department mocks
            Department engineeringDept = new Department();
            engineeringDept.setId(1L);
            engineeringDept.setName("Engineering");
            
            Department hrDept = new Department();
            hrDept.setId(2L);
            hrDept.setName("HR");
            
            DepartmentDto engineeringDeptDto = DepartmentDto.builder()
                    .id(1L)
                    .name("Engineering")
                    .build();
                    
            DepartmentDto hrDeptDto = DepartmentDto.builder()
                    .id(2L)
                    .name("HR")
                    .build();
            
            lenient().when(departmentRepository.findByNameIgnoreCase("Engineering"))
                    .thenReturn(Optional.of(engineeringDept));
            lenient().when(departmentRepository.findByNameIgnoreCase("HR"))
                    .thenReturn(Optional.of(hrDept));
            lenient().when(departmentQueryService.getDescendants(1L, true))
                    .thenReturn(Collections.singletonList(engineeringDeptDto));
            lenient().when(departmentQueryService.getDescendants(2L, true))
                    .thenReturn(Collections.singletonList(hrDeptDto));
        }

        @Test
        @DisplayName("STAFF should return only projects where they are members")
        void getUserProjects_Staff_ReturnsOnlyMemberProjects() {
            // Given
            Long staffUserId = 100L;
            List<Project> expectedProjects = Arrays.asList(memberProject, ownedProject);

            when(userRepository.findById(staffUserId)).thenReturn(Optional.of(staffUser));
            when(projectRepository.findUserProjects(staffUserId)).thenReturn(expectedProjects);
            when(taskRepository.findByProjectIdAndNotDeleted(any())).thenReturn(Collections.emptyList());

            // When
            List<ProjectResponseDto> result = projectService.getUserProjects(staffUserId);

            // Then
            assertThat(result).isNotNull();
            assertThat(result).hasSize(2);
            assertThat(result.stream().map(ProjectResponseDto::getId))
                    .containsExactlyInAnyOrder(1L, 2L);

            verify(projectRepository).findUserProjects(staffUserId);
        }

        @Test
        @DisplayName("STAFF should see related cross-department projects where colleagues are members")
        void getUserProjects_Staff_IncludesRelatedProjects() {
            // Given
            Long staffUserId = 100L;
            List<Project> memberProjects = Collections.singletonList(memberProject);
            List<Project> relatedProjects = Collections.singletonList(crossDeptProject); // Staff should now see this

            when(userRepository.findById(staffUserId)).thenReturn(Optional.of(staffUser));
            when(projectRepository.findUserProjects(staffUserId)).thenReturn(memberProjects);
            when(projectRepository.findProjectsWithDepartmentStaff(eq(staffUserId), any()))
                    .thenReturn(relatedProjects);
            when(taskRepository.findByProjectIdAndNotDeleted(any())).thenReturn(Collections.emptyList());
            when(departmentQueryService.getById(100L))
                    .thenReturn(Optional.of(DepartmentDto.builder().id(100L).name("Engineering").build()));
            when(departmentalVisibilityService.visibleDepartmentsForAssignedDept(100L))
                    .thenReturn(Collections.singleton(100L));
            when(projectMemberRepository.findByProjectId(any())).thenReturn(Collections.emptyList());

            // When
            List<ProjectResponseDto> result = projectService.getUserProjects(staffUserId);

            // Then
            assertThat(result).isNotNull();
            assertThat(result).hasSize(2); // memberProject + crossDeptProject
            assertThat(result.stream().map(ProjectResponseDto::getId))
                    .containsExactlyInAnyOrder(2L, 3L);

            // Verify related project is marked with isRelated = true
            ProjectResponseDto relatedProjectDto = result.stream()
                    .filter(p -> p.getId() == 3L)
                    .findFirst()
                    .orElse(null);
            assertThat(relatedProjectDto).isNotNull();
            assertThat(relatedProjectDto.getIsRelated()).isTrue();
        }

        @Test
        @DisplayName("MANAGER should return projects where they are members")
        void getUserProjects_Manager_ReturnsMemberProjects() {
            // Given
            Long managerId = 200L;
            List<Project> memberProjects = Arrays.asList(ownedProject, memberProject);

            when(userRepository.findById(managerId)).thenReturn(Optional.of(managerUser));
            when(projectRepository.findUserProjects(managerId)).thenReturn(memberProjects);
            when(taskRepository.findByProjectIdAndNotDeleted(any())).thenReturn(Collections.emptyList());

            // When
            List<ProjectResponseDto> result = projectService.getUserProjects(managerId);

            // Then
            assertThat(result).isNotNull();
            assertThat(result).hasSizeGreaterThanOrEqualTo(2);
            assertThat(result.stream().map(ProjectResponseDto::getId))
                    .contains(1L, 2L);
        }

        @Test
        @DisplayName("MANAGER should return related cross-department projects")
        void getUserProjects_Manager_ReturnsRelatedCrossDeptProjects() {
            // Given
            Long managerId = 200L;
            Long deptId = 100L;
            List<Project> memberProjects = Collections.singletonList(ownedProject);
            List<Project> relatedProjects = Collections.singletonList(crossDeptProject);

            // Mock department visibility
            DepartmentDto managerDept = DepartmentDto.builder()
                    .id(deptId)
                    .name("Engineering")
                    .build();
            when(departmentQueryService.getById(deptId)).thenReturn(Optional.of(managerDept));
            when(departmentalVisibilityService.visibleDepartmentsForAssignedDept(deptId))
                    .thenReturn(Collections.singleton(deptId));
            when(departmentalVisibilityService.canUserSeeTask(any(), any())).thenReturn(true);

            when(userRepository.findById(managerId)).thenReturn(Optional.of(managerUser));
            when(projectRepository.findUserProjects(managerId)).thenReturn(memberProjects);
<<<<<<< HEAD
            when(projectRepository.findProjectsWithDepartmentStaff(managerId, 100L))
=======
            when(projectRepository.findProjectsWithDepartmentStaff(eq(managerId), eq(Collections.singleton(deptId))))
>>>>>>> 2a23d1fd
                    .thenReturn(relatedProjects);
            when(taskRepository.findByProjectIdAndNotDeleted(any())).thenReturn(Collections.emptyList());
            when(projectMemberRepository.findByProjectId(any())).thenReturn(Collections.emptyList());

            // When
            List<ProjectResponseDto> result = projectService.getUserProjects(managerId);

            // Then
            assertThat(result).isNotNull();
            // Should contain both member projects and related cross-dept projects
            assertThat(result.stream().map(ProjectResponseDto::getId))
                    .contains(1L, 3L);
        }

        @Test
        @DisplayName("MANAGER should NOT see unrelated cross-department projects")
        void getUserProjects_Manager_ExcludesUnrelatedCrossDeptProjects() {
            // Given
            Long managerId = 200L;
            Long deptId = 100L;
            List<Project> memberProjects = Collections.singletonList(ownedProject);
            List<Project> relatedProjects = Collections.emptyList(); // No staff from Engineering in other projects

            // Mock department visibility
            DepartmentDto managerDept = DepartmentDto.builder()
                    .id(deptId)
                    .name("Engineering")
                    .build();
            when(departmentQueryService.getById(deptId)).thenReturn(Optional.of(managerDept));
            when(departmentalVisibilityService.visibleDepartmentsForAssignedDept(deptId))
                    .thenReturn(Collections.singleton(deptId));

            when(userRepository.findById(managerId)).thenReturn(Optional.of(managerUser));
            when(projectRepository.findUserProjects(managerId)).thenReturn(memberProjects);
<<<<<<< HEAD
            when(projectRepository.findProjectsWithDepartmentStaff(managerId, 100L))
=======
            when(projectRepository.findProjectsWithDepartmentStaff(eq(managerId), eq(Collections.singleton(deptId))))
>>>>>>> 2a23d1fd
                    .thenReturn(relatedProjects);
            when(taskRepository.findByProjectIdAndNotDeleted(any())).thenReturn(Collections.emptyList());

            // When
            List<ProjectResponseDto> result = projectService.getUserProjects(managerId);

            // Then
            assertThat(result).isNotNull();
            // Should NOT contain unrelated project (Sales project)
            assertThat(result.stream().map(ProjectResponseDto::getId))
                    .doesNotContain(4L);
        }

        @Test
        @DisplayName("HR should return only member projects, not all projects")
        void getUserProjects_HR_ReturnsMemberProjectsOnly() {
            // Given
            Long hrUserId = 300L;
            List<Project> hrMemberProjects = Collections.singletonList(memberProject);

            when(userRepository.findById(hrUserId)).thenReturn(Optional.of(hrUser));
            when(projectRepository.findUserProjects(hrUserId)).thenReturn(hrMemberProjects);
            when(taskRepository.findByProjectIdAndNotDeleted(any())).thenReturn(Collections.emptyList());

            // When
            List<ProjectResponseDto> result = projectService.getUserProjects(hrUserId);

            // Then
            assertThat(result).isNotNull();
            assertThat(result).hasSize(1);
            assertThat(result.get(0).getId()).isEqualTo(2L);

            // HR should NOT see all projects through this endpoint
            assertThat(result.stream().map(ProjectResponseDto::getId))
                    .doesNotContain(1L, 3L, 4L);
        }

        @Test
        @DisplayName("Should correctly set isOwner flag when user owns project")
        void getUserProjects_VerifyIsOwnerFlag() {
            // Given
            Long managerId = 200L;
            List<Project> projects = Arrays.asList(ownedProject, memberProject);

            when(userRepository.findById(managerId)).thenReturn(Optional.of(managerUser));
            when(projectRepository.findUserProjects(managerId)).thenReturn(projects);
            when(taskRepository.findByProjectIdAndNotDeleted(any())).thenReturn(Collections.emptyList());

            // When
            List<ProjectResponseDto> result = projectService.getUserProjects(managerId);

            // Then
            assertThat(result).isNotNull();
            assertThat(result).hasSize(2);

            // Find owned project in results
            ProjectResponseDto ownedResult = result.stream()
                    .filter(p -> p.getId().equals(1L))
                    .findFirst()
                    .orElseThrow();

            // Find member project in results
            ProjectResponseDto memberResult = result.stream()
                    .filter(p -> p.getId().equals(2L))
                    .findFirst()
                    .orElseThrow();

            // Owned project should have isOwner = true
            assertThat(ownedResult.getIsOwner()).isTrue();

            // Member project should have isOwner = false
            assertThat(memberResult.getIsOwner()).isFalse();
        }

        @Test
        @DisplayName("Should correctly set isRelated flag for cross-department projects")
        void getUserProjects_VerifyIsRelatedFlag() {
            // Given
            Long managerId = 200L;
            Long deptId = 100L;
            List<Project> memberProjects = Collections.singletonList(ownedProject);
            List<Project> relatedProjects = Collections.singletonList(crossDeptProject);

            // Mock department visibility
            DepartmentDto managerDept = DepartmentDto.builder()
                    .id(deptId)
                    .name("Engineering")
                    .build();
            when(departmentQueryService.getById(deptId)).thenReturn(Optional.of(managerDept));
            when(departmentalVisibilityService.visibleDepartmentsForAssignedDept(deptId))
                    .thenReturn(Collections.singleton(deptId));
            when(departmentalVisibilityService.canUserSeeTask(any(), any())).thenReturn(true);

            when(userRepository.findById(managerId)).thenReturn(Optional.of(managerUser));
            when(projectRepository.findUserProjects(managerId)).thenReturn(memberProjects);
<<<<<<< HEAD
            when(projectRepository.findProjectsWithDepartmentStaff(managerId, 100L))
=======
            when(projectRepository.findProjectsWithDepartmentStaff(eq(managerId), eq(Collections.singleton(deptId))))
>>>>>>> 2a23d1fd
                    .thenReturn(relatedProjects);
            when(taskRepository.findByProjectIdAndNotDeleted(any())).thenReturn(Collections.emptyList());
            when(projectMemberRepository.findByProjectId(any())).thenReturn(Collections.emptyList());

            // When
            List<ProjectResponseDto> result = projectService.getUserProjects(managerId);

            // Then
            assertThat(result).isNotNull();

            // Find member project (should have isRelated = false)
            ProjectResponseDto memberResult = result.stream()
                    .filter(p -> p.getId().equals(1L))
                    .findFirst()
                    .orElseThrow();

            // Find cross-dept project (should have isRelated = true)
            ProjectResponseDto relatedResult = result.stream()
                    .filter(p -> p.getId().equals(3L))
                    .findFirst()
                    .orElseThrow();

            assertThat(memberResult.getIsRelated()).isFalse();
            assertThat(relatedResult.getIsRelated()).isTrue();
        }

        @Test
        @DisplayName("Should include department name in project response")
        void getUserProjects_VerifyDepartmentNameIncluded() {
            // Given
            Long managerId = 200L;
            List<Project> projects = Collections.singletonList(ownedProject);

            // Mock owner user with department
            User ownerUser = new User();
            ownerUser.setId(200L);
            ownerUser.setDepartmentId(100L); // Engineering department

            when(userRepository.findById(managerId)).thenReturn(Optional.of(managerUser));
            when(userRepository.findById(200L)).thenReturn(Optional.of(ownerUser));
            when(projectRepository.findUserProjects(managerId)).thenReturn(projects);
            when(taskRepository.findByProjectIdAndNotDeleted(any())).thenReturn(Collections.emptyList());

            // When
            List<ProjectResponseDto> result = projectService.getUserProjects(managerId);

            // Then
            assertThat(result).isNotNull();
            assertThat(result).hasSize(1);
            assertThat(result.get(0).getDepartmentName()).isEqualTo("Engineering");
        }

        @Test
        @DisplayName("Should handle user with no department gracefully")
        void getUserProjects_UserWithNoDepartment() {
            // Given
            User noDeptUser = new User();
            noDeptUser.setId(400L);
            noDeptUser.setUserName("no_dept_user");
            noDeptUser.setRoleType("STAFF");
            noDeptUser.setDepartmentId(null); // No department
            noDeptUser.setIsActive(true);

            List<Project> projects = Collections.singletonList(memberProject);

            when(userRepository.findById(400L)).thenReturn(Optional.of(noDeptUser));
            when(projectRepository.findUserProjects(400L)).thenReturn(projects);
            when(taskRepository.findByProjectIdAndNotDeleted(any())).thenReturn(Collections.emptyList());

            // When
            List<ProjectResponseDto> result = projectService.getUserProjects(400L);

            // Then
            assertThat(result).isNotNull();
            assertThat(result).hasSize(1);
            // Should handle null department gracefully
        }

        @Test
        @DisplayName("Should return empty list when user has no projects")
        void getUserProjects_EmptyResults() {
            // Given
            Long staffUserId = 100L;
            List<Project> emptyProjects = Collections.emptyList();

            when(userRepository.findById(staffUserId)).thenReturn(Optional.of(staffUser));
            when(projectRepository.findUserProjects(staffUserId)).thenReturn(emptyProjects);

            // When
            List<ProjectResponseDto> result = projectService.getUserProjects(staffUserId);

            // Then
            assertThat(result).isNotNull();
            assertThat(result).isEmpty();
        }
    }
}<|MERGE_RESOLUTION|>--- conflicted
+++ resolved
@@ -4,11 +4,8 @@
 import com.spmorangle.common.model.User;
 import com.spmorangle.common.repository.UserRepository;
 import com.spmorangle.crm.departmentmgmt.dto.DepartmentDto;
-<<<<<<< HEAD
-=======
 import com.spmorangle.crm.departmentmgmt.model.Department;
 import com.spmorangle.crm.departmentmgmt.repository.DepartmentRepository;
->>>>>>> 2a23d1fd
 import com.spmorangle.crm.departmentmgmt.service.DepartmentQueryService;
 import com.spmorangle.crm.departmentmgmt.service.DepartmentalVisibilityService;
 import com.spmorangle.crm.projectmanagement.dto.CreateProjectDto;
@@ -58,12 +55,9 @@
     private UserRepository userRepository;
 
     @Mock
-<<<<<<< HEAD
-=======
     private DepartmentRepository departmentRepository;
 
     @Mock
->>>>>>> 2a23d1fd
     private DepartmentQueryService departmentQueryService;
 
     @Mock
@@ -153,9 +147,9 @@
                 default -> "Dept " + deptId;
             };
             return Optional.of(DepartmentDto.builder()
-                .id(deptId)
-                .name(deptName)
-                .build());
+                    .id(deptId)
+                    .name(deptName)
+                    .build());
         });
 
         // Mock DepartmentalVisibilityService
@@ -702,21 +696,21 @@
             Department engineeringDept = new Department();
             engineeringDept.setId(1L);
             engineeringDept.setName("Engineering");
-            
+
             Department hrDept = new Department();
             hrDept.setId(2L);
             hrDept.setName("HR");
-            
+
             DepartmentDto engineeringDeptDto = DepartmentDto.builder()
                     .id(1L)
                     .name("Engineering")
                     .build();
-                    
+
             DepartmentDto hrDeptDto = DepartmentDto.builder()
                     .id(2L)
                     .name("HR")
                     .build();
-            
+
             lenient().when(departmentRepository.findByNameIgnoreCase("Engineering"))
                     .thenReturn(Optional.of(engineeringDept));
             lenient().when(departmentRepository.findByNameIgnoreCase("HR"))
@@ -829,11 +823,7 @@
 
             when(userRepository.findById(managerId)).thenReturn(Optional.of(managerUser));
             when(projectRepository.findUserProjects(managerId)).thenReturn(memberProjects);
-<<<<<<< HEAD
-            when(projectRepository.findProjectsWithDepartmentStaff(managerId, 100L))
-=======
             when(projectRepository.findProjectsWithDepartmentStaff(eq(managerId), eq(Collections.singleton(deptId))))
->>>>>>> 2a23d1fd
                     .thenReturn(relatedProjects);
             when(taskRepository.findByProjectIdAndNotDeleted(any())).thenReturn(Collections.emptyList());
             when(projectMemberRepository.findByProjectId(any())).thenReturn(Collections.emptyList());
@@ -868,11 +858,7 @@
 
             when(userRepository.findById(managerId)).thenReturn(Optional.of(managerUser));
             when(projectRepository.findUserProjects(managerId)).thenReturn(memberProjects);
-<<<<<<< HEAD
-            when(projectRepository.findProjectsWithDepartmentStaff(managerId, 100L))
-=======
             when(projectRepository.findProjectsWithDepartmentStaff(eq(managerId), eq(Collections.singleton(deptId))))
->>>>>>> 2a23d1fd
                     .thenReturn(relatedProjects);
             when(taskRepository.findByProjectIdAndNotDeleted(any())).thenReturn(Collections.emptyList());
 
@@ -968,11 +954,7 @@
 
             when(userRepository.findById(managerId)).thenReturn(Optional.of(managerUser));
             when(projectRepository.findUserProjects(managerId)).thenReturn(memberProjects);
-<<<<<<< HEAD
-            when(projectRepository.findProjectsWithDepartmentStaff(managerId, 100L))
-=======
             when(projectRepository.findProjectsWithDepartmentStaff(eq(managerId), eq(Collections.singleton(deptId))))
->>>>>>> 2a23d1fd
                     .thenReturn(relatedProjects);
             when(taskRepository.findByProjectIdAndNotDeleted(any())).thenReturn(Collections.emptyList());
             when(projectMemberRepository.findByProjectId(any())).thenReturn(Collections.emptyList());
