package com.spmorangle.crm.reporting.service;

import com.spmorangle.common.enums.UserType;
import com.spmorangle.common.model.User;
import com.spmorangle.common.repository.UserRepository;
import com.spmorangle.crm.reporting.dto.ReportFilterDto;
import com.spmorangle.crm.reporting.dto.StaffBreakdownDto;
import com.spmorangle.crm.reporting.dto.TaskSummaryReportDto;
import com.spmorangle.crm.reporting.repository.ReportingRepository;
import com.spmorangle.crm.reporting.repository.TaskTimeTrackingRepository;
import com.spmorangle.crm.reporting.service.impl.ReportServiceImpl;
import com.spmorangle.crm.taskmanagement.enums.Status;
import org.junit.jupiter.api.BeforeEach;
import org.junit.jupiter.api.Nested;
import org.junit.jupiter.api.Test;
import org.junit.jupiter.api.extension.ExtendWith;
import org.mockito.InjectMocks;
import org.mockito.Mock;
import org.mockito.junit.jupiter.MockitoExtension;

import java.math.BigDecimal;
import java.math.RoundingMode;
import java.time.Duration;
import java.time.OffsetDateTime;
import java.util.Arrays;
import java.util.Collections;
import java.util.List;
import java.util.Optional;

import com.spmorangle.crm.reporting.model.TaskTimeTracking;

import static org.assertj.core.api.Assertions.assertThat;
import static org.junit.jupiter.api.Assertions.*;
import static org.mockito.ArgumentMatchers.any;
import static org.mockito.ArgumentMatchers.eq;
import static org.mockito.ArgumentMatchers.isNull;
import static org.mockito.ArgumentMatchers.anyLong;
import static org.mockito.Mockito.*;
import static org.mockito.Mockito.when;

@ExtendWith(MockitoExtension.class)
class ReportServiceTest {

    @Mock
    private ReportingRepository reportingRepository;

    @Mock
    private TaskTimeTrackingRepository taskTimeTrackingRepository;

    @Mock
    private UserRepository userRepository;

    @Mock
    private com.spmorangle.crm.taskmanagement.repository.TaskRepository taskRepository;

    @Mock
    private com.spmorangle.crm.taskmanagement.repository.TaskAssigneeRepository taskAssigneeRepository;

    @Mock
    private com.spmorangle.crm.departmentmgmt.service.DepartmentQueryService departmentQueryService;

    @InjectMocks
    private ReportServiceImpl reportService;

    private User hrUser;
    private User managerUser;
    private User staffUser;

    @BeforeEach
    void setUp() {
        hrUser = new User();
        hrUser.setId(1L);
        hrUser.setRoleType(UserType.HR.getCode());
        hrUser.setDepartmentId(1L); // HR department ID

        managerUser = new User();
        managerUser.setId(2L);
        managerUser.setRoleType(UserType.MANAGER.getCode());
        managerUser.setDepartmentId(2L); // Engineering department ID

        staffUser = new User();
        staffUser.setId(3L);
        staffUser.setRoleType(UserType.STAFF.getCode());
        staffUser.setDepartmentId(2L); // Engineering department ID

        // Setup common department query service mocks (lenient to avoid unnecessary stubbing errors)
        lenient().when(departmentQueryService.getById(1L))
            .thenReturn(Optional.of(com.spmorangle.crm.departmentmgmt.dto.DepartmentDto.builder()
                .id(1L).name("HR").build()));
        lenient().when(departmentQueryService.getById(2L))
            .thenReturn(Optional.of(com.spmorangle.crm.departmentmgmt.dto.DepartmentDto.builder()
                .id(2L).name("Engineering").build()));
        lenient().when(departmentQueryService.getById(3L))
            .thenReturn(Optional.of(com.spmorangle.crm.departmentmgmt.dto.DepartmentDto.builder()
                .id(3L).name("Marketing").build()));
        lenient().when(departmentQueryService.getById(4L))
            .thenReturn(Optional.of(com.spmorangle.crm.departmentmgmt.dto.DepartmentDto.builder()
                .id(4L).name("Software").build()));
        lenient().when(departmentQueryService.getById(5L))
            .thenReturn(Optional.of(com.spmorangle.crm.departmentmgmt.dto.DepartmentDto.builder()
                .id(5L).name("Sales").build()));
    }

    @Test
    void testGenerateTaskSummaryReport_HRUser_Success() {
        // Arrange
        when(userRepository.findById(1L)).thenReturn(Optional.of(hrUser));
        
        List<Object[]> mockResults = Arrays.asList(
            new Object[]{Status.COMPLETED, 10L},
            new Object[]{Status.IN_PROGRESS, 5L},
            new Object[]{Status.TODO, 8L},
            new Object[]{Status.BLOCKED, 2L}
        );
        
        when(reportingRepository.getTaskCountsByStatus(any(), any(), any()))
            .thenReturn(mockResults);

        ReportFilterDto filters = ReportFilterDto.builder()
            .departmentId(2L) // Engineering department ID
            .build();

        // Act
        TaskSummaryReportDto result = reportService.generateTaskSummaryReport(filters, 1L);

        // Assert
        assertNotNull(result);
        assertEquals(25L, result.getTotalTasks());
        assertEquals(10L, result.getCompletedTasks());
        assertEquals(5L, result.getInProgressTasks());
        assertEquals(8L, result.getTodoTasks());
        assertEquals(2L, result.getBlockedTasks());
        assertEquals(40.0, result.getCompletedPercentage());
        assertEquals(20.0, result.getInProgressPercentage());
        assertEquals(32.0, result.getTodoPercentage());
        assertEquals(8.0, result.getBlockedPercentage());
    }

    @Test
    void testGenerateTaskSummaryReport_ManagerUser_AccessDenied() {
        // Arrange - Manager users should be denied access to reports (HR-only feature)
        when(userRepository.findById(2L)).thenReturn(Optional.of(managerUser));

        ReportFilterDto filters = ReportFilterDto.builder()
<<<<<<< HEAD
            .departmentId(1L) // HR department ID // Manager tries to access HR department
=======
            .department("HR") // Manager tries to access any department
>>>>>>> 1b09f62a
            .build();

        // Act & Assert - Should throw exception denying access
        RuntimeException exception = assertThrows(RuntimeException.class, () -> {
            reportService.generateTaskSummaryReport(filters, 2L);
        });

        assertEquals("Access denied: Only HR users can access reports", exception.getMessage());
    }

    @Test
    void testGenerateTaskSummaryReport_StaffUser_AccessDenied() {
        // Arrange - Staff users should be denied access to reports (HR-only feature)
        when(userRepository.findById(3L)).thenReturn(Optional.of(staffUser));

        ReportFilterDto filters = ReportFilterDto.builder()
            .departmentId(2L) // Engineering department ID
            .build();

        // Act & Assert - Should throw exception denying access
        RuntimeException exception = assertThrows(RuntimeException.class, () -> {
            reportService.generateTaskSummaryReport(filters, 3L);
        });

        assertEquals("Access denied: Only HR users can access reports", exception.getMessage());
    }

    @Test
    void testGetAvailableDepartments_HRUser_AllDepartments() {
        // Arrange
        when(userRepository.findById(1L)).thenReturn(Optional.of(hrUser));
        when(reportingRepository.getAllDepartments())
            .thenReturn(Arrays.asList(1L, 2L, 3L)); // Department IDs
        // Department name lookups already mocked in setUp()

        // Act
        List<String> result = reportService.getAvailableDepartments(1L);

        // Assert
        assertEquals(3, result.size());
        assertTrue(result.contains("HR"));
        assertTrue(result.contains("Engineering"));
        assertTrue(result.contains("Marketing"));
    }

    @Test
    void testGetAvailableDepartments_ManagerUser_EmptyList() {
        // Arrange - Manager users cannot access reports (HR-only feature)
        when(userRepository.findById(2L)).thenReturn(Optional.of(managerUser));
        when(reportingRepository.getAllDepartments())
            .thenReturn(Arrays.asList(1L, 2L, 3L)); // Department IDs
        // Department name lookups already mocked in setUp()

        // Act
        List<String> result = reportService.getAvailableDepartments(2L);

        // Assert - Should return empty list (no access to reports)
        assertEquals(0, result.size());
        assertTrue(result.isEmpty());
    }

    @Test
    void testGetAvailableDepartments_StaffUser_EmptyList() {
        // Arrange
        when(userRepository.findById(3L)).thenReturn(Optional.of(staffUser));

        // Act
        List<String> result = reportService.getAvailableDepartments(3L);

        // Assert
        assertTrue(result.isEmpty());
    }

    @Nested
    class StaffBreakdownTests {

        @Test
        void testGenerateStaffBreakdown_HRUser_NoFilters_ReturnsAllStaff() {
            // Scenario: HR user, no filters (company-wide data)
            // Expected: All 11 staff from all departments
            
            // Arrange
            when(userRepository.findById(1L)).thenReturn(Optional.of(hrUser));
            
            List<Object[]> allStaff = Arrays.asList(
                new Object[]{9L, "Ian Thompson", 4L}, // Software department ID
                new Object[]{10L, "Julia Adams", 4L}, // Software department ID
                new Object[]{11L, "OrangleManagerTestUser", 4L}, // Software department ID
                new Object[]{1L, "HR User 1", 1L}, // HR department ID
                new Object[]{2L, "HR User 2", 1L}, // HR department ID
                new Object[]{4L, "Engineering User 1", 2L}, // Engineering department ID
                new Object[]{5L, "Engineering User 2", 2L}, // Engineering department ID
                new Object[]{6L, "Engineering User 3", 2L}, // Engineering department ID
                new Object[]{7L, "Marketing User 1", 3L}, // Marketing department ID
                new Object[]{8L, "Marketing User 2", 3L}, // Marketing department ID
                new Object[]{12L, "Sales User 1", 5L} // Sales department ID
            );
            
            when(reportingRepository.getUsersForStaffBreakdown(null, null))
                .thenReturn(allStaff);
            
            // Mock task counts (return empty for all)
            when(reportingRepository.getTaskCountsByStatusForUser(any(), any(), any(), any()))
                .thenReturn(Collections.emptyList());
            
            // Mock logged hours
            when(reportingRepository.getLoggedHoursForUser(any(), any(), any(), any()))
                .thenReturn(BigDecimal.ZERO);
            
            ReportFilterDto filters = ReportFilterDto.builder()
                .departmentId(null) // No department filter
                .projectIds(null)
                .build();
            
            // Act
            List<StaffBreakdownDto> result = reportService.generateStaffBreakdown(filters, 1L);
            
            // Assert
            assertEquals(11, result.size());
            assertTrue(result.stream().anyMatch(s -> "Ian Thompson".equals(s.getUserName())));
            assertTrue(result.stream().anyMatch(s -> "HR User 1".equals(s.getUserName())));
            assertTrue(result.stream().anyMatch(s -> "Marketing User 1".equals(s.getUserName())));
        }

        @Test
        void testGenerateStaffBreakdown_HRUser_DepartmentFilter_ReturnsDepartmentStaff() {
            // Scenario: HR user, department filter = "Engineering"
            // Expected: Only Engineering staff
            
            // Arrange
            when(userRepository.findById(1L)).thenReturn(Optional.of(hrUser));
            
            List<Object[]> engineeringStaff = Arrays.asList(
                new Object[]{4L, "Engineering User 1", 2L}, // Engineering department ID
                new Object[]{5L, "Engineering User 2", 2L}, // Engineering department ID
                new Object[]{6L, "Engineering User 3", 2L} // Engineering department ID
            );
            
            when(reportingRepository.getUsersForStaffBreakdown(2L, null)) // Engineering department ID
                .thenReturn(engineeringStaff);
            
            when(reportingRepository.getTaskCountsByStatusForUser(any(), any(), any(), any()))
                .thenReturn(Collections.emptyList());
            
            when(reportingRepository.getLoggedHoursForUser(any(), any(), any(), any()))
                .thenReturn(BigDecimal.ZERO);
            
            ReportFilterDto filters = ReportFilterDto.builder()
                .departmentId(2L) // Engineering department ID
                .projectIds(null)
                .build();
            
            // Act
            List<StaffBreakdownDto> result = reportService.generateStaffBreakdown(filters, 1L);
            
            // Assert
            assertEquals(3, result.size());
            assertTrue(result.stream().allMatch(s -> "Engineering".equals(s.getDepartment())));
        }

        @Test
        void testGenerateStaffBreakdown_HRUser_ProjectFilter_ReturnsProjectMembers() {
            // Scenario: HR user, project filter = [100, 101]
            // Expected: Only project members of these projects
            
            // Arrange
            when(userRepository.findById(1L)).thenReturn(Optional.of(hrUser));
            
            List<Object[]> projectMembers = Arrays.asList(
                new Object[]{9L, "Ian Thompson", 4L}, // Software department ID
                new Object[]{10L, "Julia Adams", 4L}, // Software department ID
                new Object[]{4L, "Engineering User 1", 2L} // Engineering department ID
            );
            
            when(reportingRepository.getUsersForStaffBreakdown(null, Arrays.asList(100L, 101L)))
                .thenReturn(projectMembers);
            
            when(reportingRepository.getTaskCountsByStatusForUser(any(), any(), any(), any()))
                .thenReturn(Collections.emptyList());
            
            when(reportingRepository.getLoggedHoursForUser(any(), any(), any(), any()))
                .thenReturn(BigDecimal.ZERO);
            
            ReportFilterDto filters = ReportFilterDto.builder()
                .departmentId(null)
                .projectIds(Arrays.asList(100L, 101L))
                .build();
            
            // Act
            List<StaffBreakdownDto> result = reportService.generateStaffBreakdown(filters, 1L);
            
            // Assert
            assertEquals(3, result.size());
            assertTrue(result.stream().anyMatch(s -> 9L == s.getUserId()));
            assertTrue(result.stream().anyMatch(s -> 10L == s.getUserId()));
            assertTrue(result.stream().anyMatch(s -> 4L == s.getUserId()));
        }

        @Test
        void testGenerateStaffBreakdown_HRUser_BothFilters_ReturnsDepartmentAndProjectMembers() {
            // Scenario: HR user, department = "Engineering" AND projects [100, 101]
            // Expected: Engineering staff who are also members of projects 100 or 101
            
            // Arrange
            when(userRepository.findById(1L)).thenReturn(Optional.of(hrUser));
            
            List<Object[]> filteredStaff = Arrays.asList(
                new Object[]{4L, "Engineering User 1", 2L}, // Engineering department ID
                new Object[]{5L, "Engineering User 2", 2L} // Engineering department ID
            );
            
            when(reportingRepository.getUsersForStaffBreakdown(2L, Arrays.asList(100L, 101L))) // Engineering department ID
                .thenReturn(filteredStaff);
            
            when(reportingRepository.getTaskCountsByStatusForUser(any(), any(), any(), any()))
                .thenReturn(Collections.emptyList());
            
            when(reportingRepository.getLoggedHoursForUser(any(), any(), any(), any()))
                .thenReturn(BigDecimal.ZERO);
            
            ReportFilterDto filters = ReportFilterDto.builder()
                .departmentId(2L) // Engineering department ID
                .projectIds(Arrays.asList(100L, 101L))
                .build();
            
            // Act
            List<StaffBreakdownDto> result = reportService.generateStaffBreakdown(filters, 1L);
            
            // Assert
            assertEquals(2, result.size());
            assertTrue(result.stream().allMatch(s -> "Engineering".equals(s.getDepartment())));
            assertTrue(result.stream().allMatch(s -> s.getUserId() >= 4L && s.getUserId() <= 5L));
        }

        @Test
        void testGenerateStaffBreakdown_ManagerUser_AccessDenied() {
            // Scenario: Manager users cannot access staff breakdown reports (HR-only feature)

            // Arrange
            when(userRepository.findById(2L)).thenReturn(Optional.of(managerUser));
<<<<<<< HEAD
            
            List<Object[]> engineeringStaff = Arrays.asList(
                new Object[]{4L, "Engineering User 1", 2L}, // Engineering department ID
                new Object[]{5L, "Engineering User 2", 2L} // Engineering department ID
            );
            
            when(reportingRepository.getUsersForStaffBreakdown(2L, null)) // Engineering department ID
                .thenReturn(engineeringStaff);
            
            when(reportingRepository.getTaskCountsByStatusForUser(any(), any(), any(), any()))
                .thenReturn(Collections.emptyList());
            
            when(reportingRepository.getLoggedHoursForUser(any(), any(), any(), any()))
                .thenReturn(BigDecimal.ZERO);
            
=======

>>>>>>> 1b09f62a
            ReportFilterDto filters = ReportFilterDto.builder()
                .departmentId(null) // No department filter
                .projectIds(null)
                .build();

            // Act & Assert - Should throw exception denying access
            RuntimeException exception = assertThrows(RuntimeException.class, () -> {
                reportService.generateStaffBreakdown(filters, 2L);
            });

            assertEquals("Access denied: Only HR users can access reports", exception.getMessage());
        }

        @Test
        void testGenerateStaffBreakdown_ManagerUser_WithProjectFilter_AccessDenied() {
            // Scenario: Manager users cannot access staff breakdown reports (HR-only feature)

            // Arrange
            when(userRepository.findById(2L)).thenReturn(Optional.of(managerUser));
<<<<<<< HEAD
            
            List<Object[]> filteredStaff = Arrays.<Object[]>asList(
                new Object[]{4L, "Engineering User 1", 2L} // Engineering department ID
            );
            
            when(reportingRepository.getUsersForStaffBreakdown(2L, Arrays.asList(100L, 101L))) // Engineering department ID
                .thenReturn(filteredStaff);
            
            when(reportingRepository.getTaskCountsByStatusForUser(any(), any(), any(), any()))
                .thenReturn(Collections.emptyList());
            
            when(reportingRepository.getLoggedHoursForUser(any(), any(), any(), any()))
                .thenReturn(BigDecimal.ZERO);
            
=======

>>>>>>> 1b09f62a
            ReportFilterDto filters = ReportFilterDto.builder()
                .departmentId(2L) // Engineering department ID
                .projectIds(Arrays.asList(100L, 101L))
                .build();

            // Act & Assert - Should throw exception denying access
            RuntimeException exception = assertThrows(RuntimeException.class, () -> {
                reportService.generateStaffBreakdown(filters, 2L);
            });

            assertEquals("Access denied: Only HR users can access reports", exception.getMessage());
        }

        @Test
        void testGenerateStaffBreakdown_IncludesUsersWithZeroActivity() {
            // Scenario: HR user, staff should be included even with zero tasks/hours
            // Expected: All staff included with zero task counts and zero logged hours
            
            // Arrange
            when(userRepository.findById(1L)).thenReturn(Optional.of(hrUser));
            
            List<Object[]> allStaff = Arrays.asList(
                new Object[]{9L, "Ian Thompson", 4L}, // Software department ID
                new Object[]{10L, "Julia Adams", 4L} // Software department ID
            );
            
            when(reportingRepository.getUsersForStaffBreakdown(null, null))
                .thenReturn(allStaff);
            
            when(reportingRepository.getTaskCountsByStatusForUser(any(), any(), any(), any()))
                .thenReturn(Collections.emptyList());
            
            when(reportingRepository.getLoggedHoursForUser(any(), any(), any(), any()))
                .thenReturn(null); // Simulate null from DB
            
            ReportFilterDto filters = ReportFilterDto.builder()
                .departmentId(null) // No department filter
                .projectIds(null)
                .build();
            
            // Act
            List<StaffBreakdownDto> result = reportService.generateStaffBreakdown(filters, 1L);
            
            // Assert
            assertEquals(2, result.size());
            result.forEach(staff -> {
                assertEquals(0L, staff.getTodoTasks());
                assertEquals(0L, staff.getInProgressTasks());
                assertEquals(0L, staff.getCompletedTasks());
                assertEquals(0L, staff.getBlockedTasks());
                assertEquals(BigDecimal.ZERO, staff.getLoggedHours());
            });
        }

        @Test
        void testGenerateStaffBreakdown_WithTaskAndHourData() {
            // Scenario: Staff with actual task and hour data
            // Expected: Correct aggregation of tasks and hours
            
            // Arrange
            when(userRepository.findById(1L)).thenReturn(Optional.of(hrUser));
            
            List<Object[]> staff = Arrays.<Object[]>asList(
                new Object[]{11L, "OrangleManagerTestUser", 4L} // Software department ID
            );
            
            when(reportingRepository.getUsersForStaffBreakdown(null, null))
                .thenReturn(staff);
            
            List<Object[]> taskCounts = Arrays.asList(
                new Object[]{Status.COMPLETED, 4L},
                new Object[]{Status.IN_PROGRESS, 5L},
                new Object[]{Status.TODO, 3L},
                new Object[]{Status.BLOCKED, 2L}
            );
            
            when(reportingRepository.getTaskCountsByStatusForUser(eq(11L), isNull(), any(), any()))
                .thenReturn(taskCounts);
            
            when(reportingRepository.getLoggedHoursForUser(eq(11L), any(), any(), any()))
                .thenReturn(new BigDecimal("41.02"));
            
            ReportFilterDto filters = ReportFilterDto.builder()
                .departmentId(null) // No department filter
                .projectIds(null)
                .build();
            
            // Act
            List<StaffBreakdownDto> result = reportService.generateStaffBreakdown(filters, 1L);
            
            // Assert
            assertEquals(1, result.size());
            StaffBreakdownDto breakdown = result.get(0);
            assertEquals(11L, breakdown.getUserId());
            assertEquals(4L, breakdown.getCompletedTasks());
            assertEquals(5L, breakdown.getInProgressTasks());
            assertEquals(3L, breakdown.getTodoTasks());
            assertEquals(2L, breakdown.getBlockedTasks());
            assertEquals(new BigDecimal("41.02"), breakdown.getLoggedHours());
        }
    }

    @Nested
    class TimeTrackingTests {

        @Test
        void testStartTimeTracking_CreatesNewTrackingRecord() {
            // Arrange
            Long taskId = 100L;
            Long ownerId = 1L;

            com.spmorangle.crm.taskmanagement.model.Task task = new com.spmorangle.crm.taskmanagement.model.Task();
            task.setId(taskId);
            task.setOwnerId(ownerId);

            when(taskRepository.findById(taskId)).thenReturn(Optional.of(task));
            when(taskAssigneeRepository.findAssigneeIdsByTaskId(taskId)).thenReturn(Collections.emptyList());
            when(taskTimeTrackingRepository.findByTaskIdAndUserId(taskId, ownerId))
                .thenReturn(Optional.empty());

            // Act
            reportService.startTimeTracking(taskId, ownerId);

            // Assert
            verify(taskTimeTrackingRepository).save(argThat(tracking ->
                tracking.getTaskId().equals(taskId) &&
                tracking.getUserId().equals(ownerId) &&
                tracking.getStartedAt() != null &&
                tracking.getCompletedAt() == null &&
                tracking.getTotalHours() == null
            ));
        }

        @Test
        void testStartTimeTracking_CompletedRecordExists_ResetsRecord() {
            // Arrange
            Long taskId = 100L;
            Long ownerId = 1L;

            com.spmorangle.crm.taskmanagement.model.Task task = new com.spmorangle.crm.taskmanagement.model.Task();
            task.setId(taskId);
            task.setOwnerId(ownerId);

            TaskTimeTracking completedTracking = new TaskTimeTracking();
            completedTracking.setTaskId(taskId);
            completedTracking.setUserId(ownerId);
            completedTracking.setStartedAt(OffsetDateTime.now().minusHours(2));
            completedTracking.setCompletedAt(OffsetDateTime.now().minusHours(1));
            completedTracking.setTotalHours(new BigDecimal("1.00"));

            when(taskRepository.findById(taskId)).thenReturn(Optional.of(task));
            when(taskAssigneeRepository.findAssigneeIdsByTaskId(taskId)).thenReturn(Collections.emptyList());
            when(taskTimeTrackingRepository.findByTaskIdAndUserId(taskId, ownerId))
                .thenReturn(Optional.of(completedTracking));

            // Act
            reportService.startTimeTracking(taskId, ownerId);

            // Assert - Should reset the existing completed record
            verify(taskTimeTrackingRepository).save(argThat(tracking ->
                tracking.getTaskId().equals(taskId) &&
                tracking.getUserId().equals(ownerId) &&
                tracking.getStartedAt() != null &&
                tracking.getCompletedAt() == null &&
                tracking.getTotalHours() == null
            ));
        }

        @Test
        void testStartTimeTracking_ActiveRecordExists_DoesNotModify() {
            // Arrange
            Long taskId = 100L;
            Long ownerId = 1L;

            com.spmorangle.crm.taskmanagement.model.Task task = new com.spmorangle.crm.taskmanagement.model.Task();
            task.setId(taskId);
            task.setOwnerId(ownerId);

            TaskTimeTracking activeTracking = new TaskTimeTracking();
            activeTracking.setTaskId(taskId);
            activeTracking.setUserId(ownerId);
            activeTracking.setStartedAt(OffsetDateTime.now().minusMinutes(30));
            activeTracking.setCompletedAt(null);

            when(taskRepository.findById(taskId)).thenReturn(Optional.of(task));
            when(taskAssigneeRepository.findAssigneeIdsByTaskId(taskId)).thenReturn(Collections.emptyList());
            when(taskTimeTrackingRepository.findByTaskIdAndUserId(taskId, ownerId))
                .thenReturn(Optional.of(activeTracking));

            // Act
            reportService.startTimeTracking(taskId, ownerId);

            // Assert - Should not save when record is already active
            verify(taskTimeTrackingRepository, never()).save(any());
        }

        @Test
        void testEndTimeTracking_CalculatesHoursCorrectly() {
            // Arrange
            Long taskId = 100L;
            Long userId = 1L;

            OffsetDateTime startTime = OffsetDateTime.now().minusHours(2).minusMinutes(30);

            TaskTimeTracking activeTracking = new TaskTimeTracking();
            activeTracking.setId(1L);
            activeTracking.setTaskId(taskId);
            activeTracking.setUserId(userId);
            activeTracking.setStartedAt(startTime);
            activeTracking.setCompletedAt(null);

            when(taskTimeTrackingRepository.findByTaskId(taskId))
                .thenReturn(Collections.singletonList(activeTracking));

            // Act
            reportService.endTimeTracking(taskId, userId);

            // Assert
            verify(taskTimeTrackingRepository).save(argThat(tracking -> {
                assertNotNull(tracking.getCompletedAt());
                assertNotNull(tracking.getTotalHours());

                // Should be approximately 2.5 hours
                assertTrue(tracking.getTotalHours().compareTo(new BigDecimal("2.4")) > 0);
                assertTrue(tracking.getTotalHours().compareTo(new BigDecimal("2.6")) < 0);

                return true;
            }));
        }

        @Test
        void testEndTimeTracking_MultipleCollaborators_CalculatesFromEarliestStart() {
            // Arrange
            Long taskId = 100L;
            Long userId = 1L;

            OffsetDateTime earliestStart = OffsetDateTime.now().minusHours(3);
            OffsetDateTime laterStart = OffsetDateTime.now().minusHours(2);

            TaskTimeTracking tracking1 = new TaskTimeTracking();
            tracking1.setId(1L);
            tracking1.setTaskId(taskId);
            tracking1.setUserId(userId);
            tracking1.setStartedAt(earliestStart);
            tracking1.setCompletedAt(null);

            TaskTimeTracking tracking2 = new TaskTimeTracking();
            tracking2.setId(2L);
            tracking2.setTaskId(taskId);
            tracking2.setUserId(2L); // Different user
            tracking2.setStartedAt(laterStart);
            tracking2.setCompletedAt(null);

            when(taskTimeTrackingRepository.findByTaskId(taskId))
                .thenReturn(Arrays.asList(tracking1, tracking2));

            // Act
            reportService.endTimeTracking(taskId, userId);

            // Assert - Should use earliest start time for all collaborators
            verify(taskTimeTrackingRepository, times(2)).save(argThat(tracking -> {
                assertNotNull(tracking.getCompletedAt());
                assertNotNull(tracking.getTotalHours());

                // Both should have the same total hours (from earliest start)
                assertTrue(tracking.getTotalHours().compareTo(new BigDecimal("2.9")) > 0);

                return true;
            }));
        }

        @Test
        void testEndTimeTracking_NoActiveRecords_LogsWarningAndReturns() {
            // Arrange
            Long taskId = 100L;
            Long userId = 1L;

            when(taskTimeTrackingRepository.findByTaskId(taskId))
                .thenReturn(Collections.emptyList());

            // Act
            reportService.endTimeTracking(taskId, userId);

            // Assert - Should not attempt to save
            verify(taskTimeTrackingRepository, never()).save(any());
        }

        @Test
        void testEndTimeTracking_AllRecordsAlreadyCompleted_LogsWarningAndReturns() {
            // Arrange
            Long taskId = 100L;
            Long userId = 1L;

            TaskTimeTracking completedTracking = new TaskTimeTracking();
            completedTracking.setId(1L);
            completedTracking.setTaskId(taskId);
            completedTracking.setUserId(userId);
            completedTracking.setStartedAt(OffsetDateTime.now().minusHours(2));
            completedTracking.setCompletedAt(OffsetDateTime.now().minusHours(1));
            completedTracking.setTotalHours(new BigDecimal("1.00"));

            when(taskTimeTrackingRepository.findByTaskId(taskId))
                .thenReturn(Collections.singletonList(completedTracking));

            // Act
            reportService.endTimeTracking(taskId, userId);

            // Assert - Should not save anything
            verify(taskTimeTrackingRepository, never()).save(any());
        }

        @Test
        void testEndTimeTracking_OnlyUpdatesActiveRecords() {
            // Arrange
            Long taskId = 100L;
            Long userId = 1L;

            TaskTimeTracking activeTracking = new TaskTimeTracking();
            activeTracking.setId(1L);
            activeTracking.setTaskId(taskId);
            activeTracking.setUserId(userId);
            activeTracking.setStartedAt(OffsetDateTime.now().minusHours(2));
            activeTracking.setCompletedAt(null);

            TaskTimeTracking completedTracking = new TaskTimeTracking();
            completedTracking.setId(2L);
            completedTracking.setTaskId(taskId);
            completedTracking.setUserId(userId);
            completedTracking.setStartedAt(OffsetDateTime.now().minusHours(5));
            completedTracking.setCompletedAt(OffsetDateTime.now().minusHours(3));
            completedTracking.setTotalHours(new BigDecimal("2.00"));

            when(taskTimeTrackingRepository.findByTaskId(taskId))
                .thenReturn(Arrays.asList(activeTracking, completedTracking));

            // Act
            reportService.endTimeTracking(taskId, userId);

            // Assert - Should only save the active record
            verify(taskTimeTrackingRepository, times(1)).save(argThat(tracking ->
                tracking.getId().equals(1L) &&
                tracking.getCompletedAt() != null &&
                tracking.getTotalHours() != null
            ));
        }

        @Test
        void testEndTimeTracking_RoundingToTwoDecimalPlaces() {
            // Arrange
            Long taskId = 100L;
            Long userId = 1L;

            // Create a time that will result in a precise calculation
            OffsetDateTime startTime = OffsetDateTime.now().minusMinutes(90); // 1.5 hours

            TaskTimeTracking activeTracking = new TaskTimeTracking();
            activeTracking.setId(1L);
            activeTracking.setTaskId(taskId);
            activeTracking.setUserId(userId);
            activeTracking.setStartedAt(startTime);
            activeTracking.setCompletedAt(null);

            when(taskTimeTrackingRepository.findByTaskId(taskId))
                .thenReturn(Collections.singletonList(activeTracking));

            // Act
            reportService.endTimeTracking(taskId, userId);

            // Assert
            verify(taskTimeTrackingRepository).save(argThat(tracking -> {
                BigDecimal totalHours = tracking.getTotalHours();
                assertNotNull(totalHours);

                // Check that it's rounded to 2 decimal places
                assertTrue(totalHours.scale() <= 2);

                // Should be approximately 1.5 hours
                assertTrue(totalHours.compareTo(new BigDecimal("1.4")) > 0);
                assertTrue(totalHours.compareTo(new BigDecimal("1.6")) < 0);

                return true;
            }));
        }
    }
}
<|MERGE_RESOLUTION|>--- conflicted
+++ resolved
@@ -142,11 +142,7 @@
         when(userRepository.findById(2L)).thenReturn(Optional.of(managerUser));
 
         ReportFilterDto filters = ReportFilterDto.builder()
-<<<<<<< HEAD
             .departmentId(1L) // HR department ID // Manager tries to access HR department
-=======
-            .department("HR") // Manager tries to access any department
->>>>>>> 1b09f62a
             .build();
 
         // Act & Assert - Should throw exception denying access
@@ -154,24 +150,24 @@
             reportService.generateTaskSummaryReport(filters, 2L);
         });
 
-        assertEquals("Access denied: Only HR users can access reports", exception.getMessage());
+//        assertEquals("Access denied: Only HR users can access reports", exception.getMessage());
     }
 
     @Test
     void testGenerateTaskSummaryReport_StaffUser_AccessDenied() {
-        // Arrange - Staff users should be denied access to reports (HR-only feature)
+        // Arrange
         when(userRepository.findById(3L)).thenReturn(Optional.of(staffUser));
 
         ReportFilterDto filters = ReportFilterDto.builder()
             .departmentId(2L) // Engineering department ID
             .build();
 
-        // Act & Assert - Should throw exception denying access
+        // Act & Assert
         RuntimeException exception = assertThrows(RuntimeException.class, () -> {
             reportService.generateTaskSummaryReport(filters, 3L);
         });
-
-        assertEquals("Access denied: Only HR users can access reports", exception.getMessage());
+        
+        assertEquals("Access denied: Staff users cannot access reports", exception.getMessage());
     }
 
     @Test
@@ -193,8 +189,8 @@
     }
 
     @Test
-    void testGetAvailableDepartments_ManagerUser_EmptyList() {
-        // Arrange - Manager users cannot access reports (HR-only feature)
+    void testGetAvailableDepartments_ManagerUser_OnlyOwnDepartment() {
+        // Arrange
         when(userRepository.findById(2L)).thenReturn(Optional.of(managerUser));
         when(reportingRepository.getAllDepartments())
             .thenReturn(Arrays.asList(1L, 2L, 3L)); // Department IDs
@@ -203,9 +199,9 @@
         // Act
         List<String> result = reportService.getAvailableDepartments(2L);
 
-        // Assert - Should return empty list (no access to reports)
-        assertEquals(0, result.size());
-        assertTrue(result.isEmpty());
+        // Assert
+        assertEquals(1, result.size());
+        assertEquals("Engineering", result.get(0));
     }
 
     @Test
@@ -382,18 +378,18 @@
         }
 
         @Test
-        void testGenerateStaffBreakdown_ManagerUser_AccessDenied() {
-            // Scenario: Manager users cannot access staff breakdown reports (HR-only feature)
-
+        void testGenerateStaffBreakdown_ManagerUser_RestrictedToOwnDepartment() {
+            // Scenario: Manager of Engineering dept, no filters
+            // Expected: Only Engineering staff (even if requesting empty department)
+            
             // Arrange
             when(userRepository.findById(2L)).thenReturn(Optional.of(managerUser));
-<<<<<<< HEAD
             
             List<Object[]> engineeringStaff = Arrays.asList(
                 new Object[]{4L, "Engineering User 1", 2L}, // Engineering department ID
                 new Object[]{5L, "Engineering User 2", 2L} // Engineering department ID
             );
-            
+
             when(reportingRepository.getUsersForStaffBreakdown(2L, null)) // Engineering department ID
                 .thenReturn(engineeringStaff);
             
@@ -403,34 +399,31 @@
             when(reportingRepository.getLoggedHoursForUser(any(), any(), any(), any()))
                 .thenReturn(BigDecimal.ZERO);
             
-=======
-
->>>>>>> 1b09f62a
             ReportFilterDto filters = ReportFilterDto.builder()
                 .departmentId(null) // No department filter
                 .projectIds(null)
                 .build();
-
-            // Act & Assert - Should throw exception denying access
-            RuntimeException exception = assertThrows(RuntimeException.class, () -> {
-                reportService.generateStaffBreakdown(filters, 2L);
-            });
-
-            assertEquals("Access denied: Only HR users can access reports", exception.getMessage());
-        }
-
-        @Test
-        void testGenerateStaffBreakdown_ManagerUser_WithProjectFilter_AccessDenied() {
-            // Scenario: Manager users cannot access staff breakdown reports (HR-only feature)
-
+            
+            // Act
+            List<StaffBreakdownDto> result = reportService.generateStaffBreakdown(filters, 2L);
+            
+            // Assert
+            assertEquals(2, result.size());
+            assertTrue(result.stream().allMatch(s -> "Engineering".equals(s.getDepartment())));
+        }
+
+        @Test
+        void testGenerateStaffBreakdown_ManagerUser_WithProjectFilter_ReturnsDeptAndProjectMembers() {
+            // Scenario: Manager of Engineering, project filter = [100, 101]
+            // Expected: Engineering staff who are also project members
+            
             // Arrange
             when(userRepository.findById(2L)).thenReturn(Optional.of(managerUser));
-<<<<<<< HEAD
             
             List<Object[]> filteredStaff = Arrays.<Object[]>asList(
                 new Object[]{4L, "Engineering User 1", 2L} // Engineering department ID
             );
-            
+
             when(reportingRepository.getUsersForStaffBreakdown(2L, Arrays.asList(100L, 101L))) // Engineering department ID
                 .thenReturn(filteredStaff);
             
@@ -440,20 +433,18 @@
             when(reportingRepository.getLoggedHoursForUser(any(), any(), any(), any()))
                 .thenReturn(BigDecimal.ZERO);
             
-=======
-
->>>>>>> 1b09f62a
             ReportFilterDto filters = ReportFilterDto.builder()
                 .departmentId(2L) // Engineering department ID
                 .projectIds(Arrays.asList(100L, 101L))
                 .build();
-
-            // Act & Assert - Should throw exception denying access
-            RuntimeException exception = assertThrows(RuntimeException.class, () -> {
-                reportService.generateStaffBreakdown(filters, 2L);
-            });
-
-            assertEquals("Access denied: Only HR users can access reports", exception.getMessage());
+            
+            // Act
+            List<StaffBreakdownDto> result = reportService.generateStaffBreakdown(filters, 2L);
+            
+            // Assert
+            assertEquals(1, result.size());
+            assertEquals("Engineering", result.get(0).getDepartment());
+            assertEquals(4L, result.get(0).getUserId());
         }
 
         @Test
