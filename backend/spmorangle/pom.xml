<?xml version="1.0" encoding="UTF-8"?>
<project xmlns="http://maven.apache.org/POM/4.0.0" xmlns:xsi="http://www.w3.org/2001/XMLSchema-instance"
	xsi:schemaLocation="http://maven.apache.org/POM/4.0.0 https://maven.apache.org/xsd/maven-4.0.0.xsd">
	<modelVersion>4.0.0</modelVersion>
	<parent>
		<groupId>org.springframework.boot</groupId>
		<artifactId>spring-boot-starter-parent</artifactId>
		<version>3.5.5</version>
		<relativePath/> <!-- lookup parent from repository -->
	</parent>
	<groupId>com.spmorangle</groupId>
	<artifactId>backend</artifactId>
	<version>0.0.1-SNAPSHOT</version>
	<name>backend</name>
	<description>Backend Project for SPMORANGLE</description>
	<url/>
	<licenses>
		<license/>
	</licenses>
	<developers>
		<developer/>
	</developers>
	<scm>
		<connection/>
		<developerConnection/>
		<tag/>
		<url/>
	</scm>
	<properties>
		<java.version>21</java.version>
	</properties>
	<dependencies>
		<dependency>
			<groupId>org.springframework.boot</groupId>
			<artifactId>spring-boot-starter-web</artifactId>
		</dependency>
		<dependency>
			<groupId>org.springframework.boot</groupId>
			<artifactId>spring-boot-starter-data-jpa</artifactId>
		</dependency>
		<dependency>
			<groupId>org.springframework.boot</groupId>
			<artifactId>spring-boot-starter-security</artifactId>
		</dependency>
		<dependency>
<<<<<<< HEAD
			<groupId>jakarta.validation</groupId>
			<artifactId>jakarta.validation-api</artifactId>
			<version>3.1.1</version>
=======
			<groupId>org.springframework.boot</groupId>
			<artifactId>spring-boot-starter-oauth2-resource-server</artifactId>
		</dependency>
		<dependency>
			<groupId>org.springframework.boot</groupId>
			<artifactId>spring-boot-configuration-processor</artifactId>
			<optional>true</optional>
>>>>>>> 7ed42048
		</dependency>
		<dependency>
			<groupId>org.projectlombok</groupId>
			<artifactId>lombok</artifactId>
			<optional>true</optional>
		</dependency>
		<dependency>
			<groupId>org.springframework.boot</groupId>
			<artifactId>spring-boot-starter-test</artifactId>
			<scope>test</scope>
		</dependency>
		<dependency>
			<groupId>org.springframework.security</groupId>
			<artifactId>spring-security-test</artifactId>
			<scope>test</scope>
		</dependency>
		<dependency>
			<groupId>org.springdoc</groupId>
			<artifactId>springdoc-openapi-starter-webmvc-ui</artifactId>
			<version>2.8.2</version>
		</dependency>

		<dependency>
			<groupId>org.springframework.boot</groupId>
			<artifactId>spring-boot-starter-validation</artifactId>
		</dependency>
		<dependency>
			<groupId>org.mapstruct</groupId>
			<artifactId>mapstruct</artifactId>
			<version>1.6.3</version>
		</dependency>
		<dependency>
			<groupId>org.springdoc</groupId>
			<artifactId>springdoc-openapi-starter-webmvc-ui</artifactId>
			<version>2.8.2</version>
		</dependency>

		<!--Test dependencies-->
		<dependency>
			<groupId>org.mockito</groupId>
			<artifactId>mockito-core</artifactId>
			<scope>test</scope>
		</dependency>

		<dependency>
			<groupId>org.mockito</groupId>
			<artifactId>mockito-junit-jupiter</artifactId>
			<scope>test</scope>
		</dependency>

		<!--Database drivers-->
		<dependency>
			<groupId>com.h2database</groupId>
			<artifactId>h2</artifactId>
			<scope>runtime</scope>
		</dependency>

		<dependency>
			<groupId>org.postgresql</groupId>
			<artifactId>postgresql</artifactId>
			<scope>runtime</scope>
		</dependency>

		<!-- AWS Cognito Dependencies -->
		<dependency>
			<groupId>software.amazon.awssdk</groupId>
			<artifactId>cognitoidentityprovider</artifactId>
			<version>2.32.23</version>
		</dependency>
		<dependency>
			<groupId>software.amazon.awssdk</groupId>
			<artifactId>auth</artifactId>
			<version>2.32.23</version>
		</dependency>
	</dependencies>

	<build>
		<plugins>
			<plugin>
				<groupId>org.apache.maven.plugins</groupId>
				<artifactId>maven-compiler-plugin</artifactId>
				<configuration>
					<annotationProcessorPaths>
						<path>
							<groupId>org.springframework.boot</groupId>
							<artifactId>spring-boot-configuration-processor</artifactId>
						</path>
						<path>
							<groupId>org.projectlombok</groupId>
							<artifactId>lombok</artifactId>
							<version>1.18.30</version>
						</path>
						<path>
							<groupId>org.mapstruct</groupId>
							<artifactId>mapstruct-processor</artifactId>
							<version>1.6.3</version>
						</path>
					</annotationProcessorPaths>
				</configuration>
			</plugin>
			<plugin>
				<groupId>org.springframework.boot</groupId>
				<artifactId>spring-boot-maven-plugin</artifactId>
				<configuration>
					<excludes>
						<exclude>
							<groupId>org.projectlombok</groupId>
							<artifactId>lombok</artifactId>
						</exclude>
					</excludes>
				</configuration>
			</plugin>
		</plugins>
	</build>

</project><|MERGE_RESOLUTION|>--- conflicted
+++ resolved
@@ -43,11 +43,10 @@
 			<artifactId>spring-boot-starter-security</artifactId>
 		</dependency>
 		<dependency>
-<<<<<<< HEAD
 			<groupId>jakarta.validation</groupId>
 			<artifactId>jakarta.validation-api</artifactId>
 			<version>3.1.1</version>
-=======
+		</dependency>		<dependency>
 			<groupId>org.springframework.boot</groupId>
 			<artifactId>spring-boot-starter-oauth2-resource-server</artifactId>
 		</dependency>
@@ -55,7 +54,6 @@
 			<groupId>org.springframework.boot</groupId>
 			<artifactId>spring-boot-configuration-processor</artifactId>
 			<optional>true</optional>
->>>>>>> 7ed42048
 		</dependency>
 		<dependency>
 			<groupId>org.projectlombok</groupId>
