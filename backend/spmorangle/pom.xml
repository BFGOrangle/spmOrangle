<?xml version="1.0" encoding="UTF-8"?>
<project xmlns="http://maven.apache.org/POM/4.0.0" xmlns:xsi="http://www.w3.org/2001/XMLSchema-instance"
	xsi:schemaLocation="http://maven.apache.org/POM/4.0.0 https://maven.apache.org/xsd/maven-4.0.0.xsd">
	<modelVersion>4.0.0</modelVersion>
	<parent>
		<groupId>org.springframework.boot</groupId>
		<artifactId>spring-boot-starter-parent</artifactId>
		<version>3.5.5</version>
		<relativePath/> <!-- lookup parent from repository -->
	</parent>
	<groupId>com.spmorangle</groupId>
	<artifactId>backend</artifactId>
	<version>0.0.1-SNAPSHOT</version>
	<name>backend</name>
	<description>Backend Project for SPMORANGLE</description>
	<url/>
	<licenses>
		<license/>
	</licenses>
	<developers>
		<developer/>
	</developers>
	<scm>
		<connection/>
		<developerConnection/>
		<tag/>
		<url/>
	</scm>
	<properties>
		<java.version>21</java.version>
	</properties>
	<dependencies>
		<dependency>
			<groupId>org.springframework.boot</groupId>
			<artifactId>spring-boot-starter-web</artifactId>
		</dependency>
		<dependency>
			<groupId>org.springframework.boot</groupId>
			<artifactId>spring-boot-starter-data-jpa</artifactId>
		</dependency>
		<dependency>
			<groupId>org.springframework.boot</groupId>
			<artifactId>spring-boot-starter-security</artifactId>
		</dependency>
		<dependency>
			<groupId>jakarta.validation</groupId>
			<artifactId>jakarta.validation-api</artifactId>
			<version>3.1.1</version>
		</dependency>
        <dependency>
			<groupId>org.springframework.boot</groupId>
			<artifactId>spring-boot-starter-oauth2-resource-server</artifactId>
		</dependency>
		<dependency>
			<groupId>org.springframework.boot</groupId>
			<artifactId>spring-boot-configuration-processor</artifactId>
			<optional>true</optional>
		</dependency>
		<dependency>
			<groupId>org.projectlombok</groupId>
			<artifactId>lombok</artifactId>
			<optional>true</optional>
		</dependency>
		<dependency>
			<groupId>org.springframework.boot</groupId>
			<artifactId>spring-boot-starter-test</artifactId>
			<scope>test</scope>
		</dependency>
		<dependency>
			<groupId>org.springframework.security</groupId>
			<artifactId>spring-security-test</artifactId>
			<scope>test</scope>
		</dependency>
		<dependency>
			<groupId>org.springdoc</groupId>
			<artifactId>springdoc-openapi-starter-webmvc-ui</artifactId>
			<version>2.8.2</version>
		</dependency>

		<dependency>
			<groupId>org.springframework.boot</groupId>
			<artifactId>spring-boot-starter-validation</artifactId>
		</dependency>

        <!-- Notifications -->
		<dependency>
			<groupId>org.springframework.boot</groupId>
			<artifactId>spring-boot-starter-amqp</artifactId>
		</dependency>

		<dependency>
			<groupId>org.springframework.amqp</groupId>
			<artifactId>spring-rabbit-test</artifactId>
			<scope>test</scope>
		</dependency>

		<dependency>
			<groupId>org.springframework.boot</groupId>
			<artifactId>spring-boot-starter-websocket</artifactId>
		</dependency>

		<!-- Email Support -->
		<dependency>
			<groupId>org.springframework.boot</groupId>
			<artifactId>spring-boot-starter-mail</artifactId>
		</dependency>

<<<<<<< HEAD
<!-- Task -->
        <dependency>
            <groupId>org.mnode.ical4j</groupId>
            <artifactId>ical4j</artifactId>
            <version>3.2.12</version>
        </dependency>
=======
		<!-- CSV Export -->
		<dependency>
			<groupId>org.apache.commons</groupId>
			<artifactId>commons-csv</artifactId>
			<version>1.12.0</version>
		</dependency>

		<!-- PDF Export -->
		<dependency>
			<groupId>com.itextpdf</groupId>
			<artifactId>itext-core</artifactId>
			<version>8.0.5</version>
			<type>pom</type>
		</dependency>
>>>>>>> 871e4dc8

		<dependency>
			<groupId>org.mapstruct</groupId>
			<artifactId>mapstruct</artifactId>
			<version>1.6.3</version>
		</dependency>

		<dependency>
			<groupId>software.amazon.awssdk</groupId>
			<artifactId>s3</artifactId>
			<version>2.32.23</version>
		</dependency>

		<!--Test dependencies-->
		<dependency>
			<groupId>org.mockito</groupId>
			<artifactId>mockito-core</artifactId>
			<scope>test</scope>
		</dependency>

		<dependency>
			<groupId>org.mockito</groupId>
			<artifactId>mockito-junit-jupiter</artifactId>
			<scope>test</scope>
		</dependency>

		<!--Database drivers-->
		<dependency>
			<groupId>com.h2database</groupId>
			<artifactId>h2</artifactId>
			<scope>runtime</scope>
		</dependency>

		<dependency>
			<groupId>org.postgresql</groupId>
			<artifactId>postgresql</artifactId>
			<scope>runtime</scope>
		</dependency>

		<!-- AWS Cognito Dependencies -->
		<dependency>
			<groupId>software.amazon.awssdk</groupId>
			<artifactId>cognitoidentityprovider</artifactId>
			<version>2.32.23</version>
		</dependency>
		<dependency>
			<groupId>software.amazon.awssdk</groupId>
			<artifactId>auth</artifactId>
			<version>2.32.23</version>
		</dependency>
	</dependencies>

	<build>
		<plugins>
			<plugin>
				<groupId>org.apache.maven.plugins</groupId>
				<artifactId>maven-compiler-plugin</artifactId>
				<configuration>
					<annotationProcessorPaths>
						<path>
							<groupId>org.springframework.boot</groupId>
							<artifactId>spring-boot-configuration-processor</artifactId>
						</path>
						<path>
							<groupId>org.projectlombok</groupId>
							<artifactId>lombok</artifactId>
							<version>1.18.30</version>
						</path>
						<path>
							<groupId>org.mapstruct</groupId>
							<artifactId>mapstruct-processor</artifactId>
							<version>1.6.3</version>
						</path>
					</annotationProcessorPaths>
				</configuration>
			</plugin>
			<plugin>
				<groupId>org.springframework.boot</groupId>
				<artifactId>spring-boot-maven-plugin</artifactId>
				<configuration>
					<excludes>
						<exclude>
							<groupId>org.projectlombok</groupId>
							<artifactId>lombok</artifactId>
						</exclude>
					</excludes>
				</configuration>
			</plugin>
			<plugin>
				<groupId>org.jacoco</groupId>
				<artifactId>jacoco-maven-plugin</artifactId>
				<version>0.8.12</version>
				<configuration>
					<excludes>
						<exclude>**/BackendApplication.class</exclude>
						<exclude>**/*Config.class</exclude>
						<exclude>**/*Configuration.class</exclude>
						<exclude>**/*Constants.class</exclude>
						<exclude>**/mapper/**/*Impl.class</exclude>
						<exclude>**/Q*.class</exclude>
						<exclude>**/dto/**/*.class</exclude>
						<exclude>**/model/**/*.class</exclude>
						<exclude>**/enums/**/*.class</exclude>
						<exclude>**/events/**/*.class</exclude>
						<exclude>**/generated/**/*.class</exclude>
					</excludes>
				</configuration>
				<executions>
					<execution>
						<id>prepare-agent</id>
						<goals>
							<goal>prepare-agent</goal>
						</goals>
					</execution>
					<execution>
						<id>report</id>
						<phase>test</phase>
						<goals>
							<goal>report</goal>
						</goals>
					</execution>
					<execution>
						<id>jacoco-check</id>
						<goals>
							<goal>check</goal>
						</goals>
						<configuration>
							<rules>
								<rule>
									<element>PACKAGE</element>
									<limits>
										<limit>
											<counter>LINE</counter>
											<value>COVEREDRATIO</value>
											<minimum>0.0</minimum>
										</limit>
									</limits>
								</rule>
							</rules>
						</configuration>
					</execution>
				</executions>
			</plugin>
		</plugins>
	</build>

</project><|MERGE_RESOLUTION|>--- conflicted
+++ resolved
@@ -105,14 +105,12 @@
 			<artifactId>spring-boot-starter-mail</artifactId>
 		</dependency>
 
-<<<<<<< HEAD
 <!-- Task -->
         <dependency>
             <groupId>org.mnode.ical4j</groupId>
             <artifactId>ical4j</artifactId>
             <version>3.2.12</version>
         </dependency>
-=======
 		<!-- CSV Export -->
 		<dependency>
 			<groupId>org.apache.commons</groupId>
@@ -127,7 +125,6 @@
 			<version>8.0.5</version>
 			<type>pom</type>
 		</dependency>
->>>>>>> 871e4dc8
 
 		<dependency>
 			<groupId>org.mapstruct</groupId>
