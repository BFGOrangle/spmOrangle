"use client";

import { use, useEffect, useMemo, useRef, useState } from "react";
import { useRouter, useSearchParams } from "next/navigation";
import { Badge } from "@/components/ui/badge";
import { Button } from "@/components/ui/button";
import { Card, CardContent, CardHeader } from "@/components/ui/card";
import { SidebarInset, SidebarTrigger } from "@/components/ui/sidebar";
import {
  CalendarDays,
  ArrowLeft,
  Edit,
  Trash2
} from "lucide-react";
import { projectService, TaskResponse, SubtaskResponse } from "@/services/project-service";
import { SubtaskList } from "@/components/subtask-list";
import { CommentSection } from "@/components/comment-section";
import { fileService, FileResponse } from "@/services/file-service";
import { FileList } from "@/components/file-icon";
import { TaskUpdateDialog } from "@/components/task-update-dialog";
import { useCurrentUser } from "@/contexts/user-context";
import { TaskCollaboratorManagement } from "@/components/task-collaborator-management";
import { userManagementService } from "@/services/user-management-service";
import type { UserResponseDto } from "@/types/user";
import {
  type TaskPriority,
  type TaskStatus,
} from "@/lib/mvp-data";
import { useToast } from "@/hooks/use-toast";
import {
  AlertDialog,
  AlertDialogAction,
  AlertDialogCancel,
  AlertDialogContent,
  AlertDialogDescription,
  AlertDialogFooter,
  AlertDialogHeader,
  AlertDialogTitle,
} from "@/components/ui/alert-dialog";

// Status and priority styles
const statusStyles: Record<TaskStatus, string> = {
  Todo: "border-slate-300 bg-slate-100 text-slate-700 dark:border-slate-500/40 dark:bg-slate-500/20 dark:text-slate-100",
  "In Progress":
    "border-sky-300 bg-sky-100 text-sky-700 dark:border-sky-500/40 dark:bg-sky-500/20 dark:text-sky-100",
  Blocked:
    "border-amber-300 bg-amber-100 text-amber-700 dark:border-amber-500/40 dark:bg-amber-500/20 dark:text-amber-100",
  Review:
    "border-purple-300 bg-purple-100 text-purple-700 dark:border-purple-500/40 dark:bg-purple-500/20 dark:text-purple-100",
  Done: "border-emerald-300 bg-emerald-100 text-emerald-700 dark:border-emerald-500/40 dark:bg-emerald-500/20 dark:text-emerald-100",
};

const priorityStyles: Record<TaskPriority, { badge: string; text: string }> = {
  High: {
    badge:
      "border-rose-300 bg-rose-100 text-rose-600 dark:border-rose-500/40 dark:bg-rose-500/20 dark:text-rose-200",
    text: "text-rose-600 dark:text-rose-200",
  },
  Medium: {
    badge:
      "border-amber-300 bg-amber-100 text-amber-600 dark:border-amber-500/40 dark:bg-amber-500/20 dark:text-amber-200",
    text: "text-amber-600 dark:text-amber-200",
  },
  Low: {
    badge:
      "border-slate-300 bg-slate-100 text-slate-600 dark:border-slate-500/40 dark:bg-slate-500/20 dark:text-slate-200",
    text: "text-slate-600 dark:text-slate-200",
  },
};

// Helper functions
const formatDate = (value: string) =>
  new Date(value).toLocaleDateString(undefined, {
    month: "short",
    day: "numeric",
    year: "numeric",
  });

const formatDateTime = (value: string) =>
  new Date(value).toLocaleString('en-SG', {
    month: "short",
    day: "numeric",
    year: "numeric",
    hour: "numeric",
    minute: "2-digit",
    hour12: true,
  });

const getInitials = (value: string) =>
  value
    .split(" ")
    .filter(Boolean)
    .map((part) => part[0] ?? "")
    .join("")
    .slice(0, 2)
    .toUpperCase();

// Map backend status to frontend status
const mapBackendStatus = (status: string): TaskStatus => {
  switch (status) {
    case 'TODO': return 'Todo';
    case 'IN_PROGRESS': return 'In Progress';
    case 'BLOCKED': return 'Blocked';
    case 'COMPLETED': return 'Done';
    default: return 'Todo';
  }
};

// Map backend task type to priority (simplified)
const mapTaskTypeToPriority = (taskType: string): TaskPriority => {
  switch (taskType) {
    case 'BUG': return 'High';
    case 'FEATURE': return 'Medium';
    case 'CHORE': return 'Low';
    case 'RESEARCH': return 'Medium';
    default: return 'Medium';
  }
};

export default function TaskDetailPage({ params }: { params: Promise<{ taskId: string }> }) {
  const resolvedParams = use(params);
  const taskId = parseInt(resolvedParams.taskId, 10);
  const router = useRouter();
  const searchParams = useSearchParams();
  const { currentUser } = useCurrentUser();
  const { toast } = useToast();

  // All hooks must be called before any conditional returns
  const [task, setTask] = useState<TaskResponse | null>(null);
  const [loading, setLoading] = useState(true);
  const [error, setError] = useState<string | null>(null);
  const [files, setFiles] = useState<FileResponse[]>([]);
  const [isLoadingFiles, setIsLoadingFiles] = useState(false);
  const [showUpdateDialog, setShowUpdateDialog] = useState(false);
  const [showDeleteDialog, setShowDeleteDialog] = useState(false);
  const [subtasks, setSubtasks] = useState<SubtaskResponse[]>([]);
  const [collaboratorIds, setCollaboratorIds] = useState<number[]>([]);
  const [availableCollaborators, setAvailableCollaborators] = useState<UserResponseDto[]>([]);
  const [loadingCollaborators, setLoadingCollaborators] = useState(false);
  const [collaboratorsError, setCollaboratorsError] = useState<string | null>(null);

<<<<<<< HEAD
  const statusSectionRef = useRef<HTMLDivElement>(null);
  const assigneesSectionRef = useRef<HTMLDivElement>(null);
=======
  // Validate task ID (after all hooks)
  const isValidTaskId = !Number.isNaN(taskId) && taskId > 0;

  if (!isValidTaskId) {
    return (
      <SidebarInset>
        <div className="flex items-center justify-center h-screen">
          <div className="text-center space-y-4">
            <div className="text-lg font-semibold text-destructive">Invalid task ID</div>
            <Button onClick={() => router.push('/tasks')}>
              <ArrowLeft className="mr-2 h-4 w-4" />
              Back to Tasks
            </Button>
          </div>
        </div>
      </SidebarInset>
    );
  }
>>>>>>> 49c98a60

  const derivedCurrentUserId =
    currentUser?.backendStaffId ??
    (currentUser?.id ? Number.parseInt(currentUser.id, 10) : undefined);
  const currentUserId =
    typeof derivedCurrentUserId === 'number' && !Number.isNaN(derivedCurrentUserId)
      ? derivedCurrentUserId
      : undefined;

  const selectedCollaborators = useMemo(() => {
    if (!collaboratorIds.length || !availableCollaborators.length) {
      return [] as UserResponseDto[];
    }

    const collaboratorSet = new Set(collaboratorIds);
    return availableCollaborators.filter((collaborator) =>
      collaboratorSet.has(collaborator.id),
    );
  }, [availableCollaborators, collaboratorIds]);

  const missingCollaboratorIds = useMemo(() => {
    if (!collaboratorIds.length) {
      return [] as number[];
    }

    const knownIds = new Set(availableCollaborators.map((collaborator) => collaborator.id));
    return collaboratorIds.filter((id) => !knownIds.has(id));
  }, [availableCollaborators, collaboratorIds]);

  useEffect(() => {
    const loadTask = async () => {
      if (!currentUser) return;

      try {
        setLoading(true);

        // Use the new getTaskById endpoint instead of fetching all tasks
        const foundTask = await projectService.getTaskById(taskId);

        if (!foundTask) {
          setError("Task not found");
          return;
        }

        setTask(foundTask);
        setSubtasks(foundTask.subtasks || []);
        setCollaboratorIds(foundTask.assignedUserIds || []);
      } catch (err) {
        console.error('Error loading task:', err);
        setError("Failed to load task");
      } finally {
        setLoading(false);
      }
    };

    loadTask();
  }, [taskId, currentUser]);

  useEffect(() => {
    const fetchFiles = async () => {
      if (!task || !Number.isInteger(task.projectId) || task.projectId === undefined) return;

      setIsLoadingFiles(true);
      try {
        const fetchedFiles = await fileService.getFilesByTaskAndProject(
          task.id,
          task.projectId
        );
        setFiles(fetchedFiles);
      } catch (error) {
        console.error("Error fetching files:", error);
        setFiles([]);
      } finally {
        setIsLoadingFiles(false);
      }
    };

    fetchFiles();
  }, [task]);

  useEffect(() => {
    if (!currentUser) {
      return;
    }

    let isActive = true;

    const loadCollaborators = async () => {
      try {
        setLoadingCollaborators(true);
        setCollaboratorsError(null);
        const collaborators = await userManagementService.getCollaborators();
        if (isActive) {
          setAvailableCollaborators(collaborators);
        }
      } catch (err) {
        console.error('Error loading collaborators:', err);
        if (isActive) {
          setCollaboratorsError('Failed to load collaborators. You can still manage them using the button above.');
        }
      } finally {
        if (isActive) {
          setLoadingCollaborators(false);
        }
      }
    };

    loadCollaborators();

    return () => {
      isActive = false;
    };
  }, [currentUser]);

  useEffect(() => {
    if (task) {
      setCollaboratorIds(task.assignedUserIds ?? []);
    }
  }, [task?.assignedUserIds, task?.id]);

  useEffect(() => {
    const highlight = searchParams.get('highlight');

    if (!highlight || loading) return;

    const scrollToSection = () => {
      let targetElement: HTMLDivElement | null = null;

      if (highlight === 'status' && statusSectionRef.current) {
        targetElement = statusSectionRef.current;
      } else if (highlight === 'assignees' && assigneesSectionRef.current) {
        targetElement = assigneesSectionRef.current;
      }

      if (targetElement) {
        targetElement.scrollIntoView({
          behavior: 'smooth',
          block: 'center'
        });

        targetElement.classList.add('highlight-section');

        setTimeout(() => {
          targetElement?.classList.remove('highlight-section');
        }, 2000);
      }
    };

    setTimeout(scrollToSection, 300);
  }, [searchParams, loading, task]);

  const handleTaskUpdated = (updatedTask: TaskResponse) => {
    setTask(updatedTask);
    setSubtasks(updatedTask.subtasks || []);
    setCollaboratorIds(updatedTask.assignedUserIds || []);
    setShowUpdateDialog(false);
  };

  const handleDeleteClick = () => {
    setShowDeleteDialog(true);
  };

  const handleDeleteConfirm = async () => {
    if (!task || !currentUser) return;

    try {
      await projectService.deleteTask(task.id);
      toast({
        title: "Task deleted",
        description: "The task has been successfully deleted.",
      });
      setShowDeleteDialog(false);
      router.push('/tasks');
    } catch (error) {
      console.error("Error deleting task:", error);
      toast({
        title: "Failed to delete task",
        description: error instanceof Error ? error.message : "An error occurred while deleting the task.",
        variant: "destructive",
      });
      setShowDeleteDialog(false);
    }
  };

  const handleSubtaskCreated = (newSubtask: SubtaskResponse) => {
    setSubtasks([...subtasks, newSubtask]);
  };

  const handleSubtaskUpdated = (updatedSubtask: SubtaskResponse) => {
    setSubtasks(subtasks.map(st =>
      st.id === updatedSubtask.id ? updatedSubtask : st
    ));
  };

  const handleSubtaskDeleted = (subtaskId: number) => {
    setSubtasks(subtasks.filter(st => st.id !== subtaskId));
  };

  const handleCollaboratorsChange = (updatedIds: number[]) => {
    setCollaboratorIds(updatedIds);
    setTask((prev) =>
      prev ? { ...prev, assignedUserIds: updatedIds } : prev,
    );
  };

  if (loading) {
    return (
      <SidebarInset>
        <div className="flex items-center justify-center h-screen">
          <div className="text-center space-y-2">
            <div className="text-lg font-semibold">Loading task...</div>
            <div className="text-muted-foreground">Please wait</div>
          </div>
        </div>
      </SidebarInset>
    );
  }

  if (error || !task) {
    return (
      <SidebarInset>
        <div className="flex items-center justify-center h-screen">
          <div className="text-center space-y-4">
            <div className="text-lg font-semibold text-destructive">{error || "Task not found"}</div>
            <Button onClick={() => router.push('/tasks')}>
              <ArrowLeft className="mr-2 h-4 w-4" />
              Back to Tasks
            </Button>
          </div>
        </div>
      </SidebarInset>
    );
  }

  const status = mapBackendStatus(task.status);
  const priority = mapTaskTypeToPriority(task.taskType);
  const key = `TASK-${task.id}`;

  return (
    <SidebarInset>
      <div className="flex flex-1 flex-col gap-6 p-4 pb-8 lg:p-6">
        <header className="flex flex-wrap items-center justify-between gap-4">
          <div className="flex items-center gap-3">
            <Button
              variant="ghost"
              size="icon"
              onClick={() => router.push('/tasks')}
            >
              <ArrowLeft className="h-4 w-4" />
            </Button>
            <SidebarTrigger className="-ml-1" />
            <div>
              <div className="flex items-center gap-2 mb-1">
                <h1 className="text-xl font-semibold tracking-tight">{task.title}</h1>
                <Badge
                  variant="outline"
                  className={`border-none px-2 py-0.5 text-xs ${priorityStyles[priority].badge}`}
                >
                  {priority}
                </Badge>
              </div>
              <p className="text-muted-foreground text-sm">
                {key} • {task.projectId ? `Project ${task.projectId}` : 'Personal Task'}
              </p>
            </div>
          </div>
          <div className="flex gap-2">
            {task.userHasEditAccess && (
              <Button size="sm" variant="outline" onClick={() => setShowUpdateDialog(true)}>
                <Edit className="h-4 w-4 mr-2" />
                Edit Task
              </Button>
            )}
            {task.userHasDeleteAccess && (
              <Button size="sm" variant="destructive" onClick={handleDeleteClick}>
                <Trash2 className="h-4 w-4 mr-2" />
                Delete
              </Button>
            )}
          </div>
        </header>

        <div className="grid gap-6 lg:grid-cols-[1fr_300px]">
          <div className="space-y-6">
            <Card>
              <CardHeader>
                <h2 className="text-lg font-semibold">Description</h2>
              </CardHeader>
              <CardContent>
                <p className="text-sm text-muted-foreground whitespace-pre-wrap">
                  {task.description || "No description provided."}
                </p>
              </CardContent>
            </Card>

            {task.projectId && (
              <Card>
                <CardHeader>
                  <h2 className="text-lg font-semibold">Subtasks</h2>
                </CardHeader>
                <CardContent>
                  <SubtaskList
                    taskId={task.id}
                    projectId={task.projectId}
                    subtasks={subtasks}
                    onSubtaskCreated={handleSubtaskCreated}
                    onSubtaskUpdated={handleSubtaskUpdated}
                    onSubtaskDeleted={handleSubtaskDeleted}
                  />
                </CardContent>
              </Card>
            )}

            <Card>
              <CardHeader>
                <h2 className="text-lg font-semibold">Files ({files.length})</h2>
              </CardHeader>
              <CardContent>
                {isLoadingFiles ? (
                  <div className="animate-pulse flex gap-2">
                    <div className="h-8 w-8 bg-muted rounded" />
                    <div className="h-8 w-8 bg-muted rounded" />
                    <div className="h-8 w-8 bg-muted rounded" />
                  </div>
                ) : files.length > 0 ? (
                  <FileList files={files} size="lg" showDownload={true} />
                ) : (
                  <p className="text-sm text-muted-foreground">No files attached to this task.</p>
                )}
              </CardContent>
            </Card>

            <Card>
              <CardHeader>
                <h2 className="text-lg font-semibold">Discussion</h2>
              </CardHeader>
              <CardContent>
                <CommentSection
                  taskId={task.id}
                  projectId={task.projectId || 0}
                  title=""
                  compact={false}
                />
              </CardContent>
            </Card>
          </div>

          <div className="space-y-4">
            <Card ref={statusSectionRef}>
              <CardHeader>
                <h3 className="text-sm font-semibold">Status</h3>
              </CardHeader>
              <CardContent>
                <Badge className={`${statusStyles[status]} text-sm px-3 py-1`}>
                  {status}
                </Badge>
              </CardContent>
            </Card>

            <Card>
              <CardHeader>
                <h3 className="text-sm font-semibold">Owner</h3>
              </CardHeader>
              <CardContent>
                <div className="flex items-center gap-3">
                  <div className="flex h-10 w-10 items-center justify-center rounded-full bg-primary/10 text-sm font-semibold text-primary">
                    {getInitials(`User ${task.ownerId}`)}
                  </div>
                  <div>
                    <p className="text-sm font-medium">User {task.ownerId}</p>
                    <p className="text-xs text-muted-foreground">Task Owner</p>
                  </div>
                </div>
              </CardContent>
            </Card>

            <Card ref={assigneesSectionRef}>
              <CardHeader className="space-y-1">
                <div className="flex items-center justify-between gap-2">
                  <h3 className="text-sm font-semibold">Collaborators</h3>
                  {currentUserId ? (
                    <TaskCollaboratorManagement
                      taskId={task.id}
                      currentCollaboratorIds={collaboratorIds}
                      currentUserId={currentUserId}
                      onCollaboratorsChange={handleCollaboratorsChange}
                    />
                  ) : (
                    <Button type="button" variant="outline" size="sm" disabled>
                      Manage
                    </Button>
                  )}
                </div>
                <p className="text-xs text-muted-foreground">
                  Team members collaborating on this task
                </p>
              </CardHeader>
              <CardContent>
                {loadingCollaborators ? (
                  <p className="text-sm text-muted-foreground">Loading collaborators…</p>
                ) : collaboratorIds.length > 0 ? (
                  <div className="space-y-2">
                    {selectedCollaborators.map((collaborator) => (
                      <div
                        key={collaborator.id}
                        className="flex items-center justify-between rounded-md border px-3 py-2"
                      >
                        <div className="flex items-center gap-3">
                          <div className="flex h-8 w-8 items-center justify-center rounded-full bg-secondary text-xs font-semibold text-secondary-foreground">
                            {getInitials(collaborator.username || `User ${collaborator.id}`)}
                          </div>
                          <div className="flex flex-col">
                            <span className="text-sm font-medium">{collaborator.username}</span>
                            <span className="text-xs text-muted-foreground">{collaborator.email}</span>
                          </div>
                        </div>
                        <span className="text-xs text-muted-foreground">ID: {collaborator.id}</span>
                      </div>
                    ))}
                    {missingCollaboratorIds.map((id) => (
                      <div
                        key={`collaborator-${id}`}
                        className="flex items-center justify-between rounded-md border px-3 py-2"
                      >
                        <div className="flex items-center gap-3">
                          <div className="flex h-8 w-8 items-center justify-center rounded-full bg-secondary text-xs font-semibold text-secondary-foreground">
                            {id}
                          </div>
                          <div className="flex flex-col">
                            <span className="text-sm font-medium">Collaborator ID {id}</span>
                            <span className="text-xs text-muted-foreground">Details unavailable</span>
                          </div>
                        </div>
                      </div>
                    ))}
                  </div>
                ) : (
                  <p className="text-sm text-muted-foreground">No collaborators assigned.</p>
                )}
                {collaboratorsError && (
                  <p className="mt-2 text-xs text-destructive">{collaboratorsError}</p>
                )}
              </CardContent>
            </Card>

            <Card>
              <CardHeader>
                <h3 className="text-sm font-semibold">Dates</h3>
              </CardHeader>
              <CardContent className="space-y-3">
                <div>
                  <p className="text-xs text-muted-foreground mb-1">Created</p>
                  <div className="flex items-center gap-2 text-sm">
                    <CalendarDays className="h-4 w-4 text-muted-foreground" />
                    <span>{formatDate(task.createdAt)}</span>
                  </div>
                </div>
                
                <div>
                  <p className="text-xs text-muted-foreground mb-1">Due Date Time</p>
                  <div className="flex items-center gap-2 text-sm">
                    <CalendarDays className="h-4 w-4 text-muted-foreground" />
                    <span>{task.dueDateTime ? formatDateTime(task.dueDateTime) : 'No due date set'}</span>
                  </div>
                </div>
                
                {task.updatedAt && (
                  <div>
                    <p className="text-xs text-muted-foreground mb-1">Last Updated</p>
                    <div className="flex items-center gap-2 text-sm">
                      <CalendarDays className="h-4 w-4 text-muted-foreground" />
                      <span>{formatDate(task.updatedAt)}</span>
                    </div>
                  </div>
                )}
              </CardContent>
            </Card>

            {task.tags && task.tags.length > 0 && (
              <Card>
                <CardHeader>
                  <h3 className="text-sm font-semibold">Tags</h3>
                </CardHeader>
                <CardContent>
                  <div className="flex flex-wrap gap-2">
                    {task.tags.map((tag, index) => (
                      <Badge key={index} variant="secondary" className="text-xs">
                        {tag}
                      </Badge>
                    ))}
                  </div>
                </CardContent>
              </Card>
            )}
          </div>
        </div>
      </div>

      {showUpdateDialog && (
        <TaskUpdateDialog
          task={task}
          open={showUpdateDialog}
          onOpenChange={setShowUpdateDialog}
          onTaskUpdated={handleTaskUpdated}
        />
      )}

      <AlertDialog open={showDeleteDialog} onOpenChange={setShowDeleteDialog}>
        <AlertDialogContent>
          <AlertDialogHeader>
            <AlertDialogTitle>Delete Task</AlertDialogTitle>
            <AlertDialogDescription>
              Are you sure you want to delete this task? This action cannot be undone.
            </AlertDialogDescription>
          </AlertDialogHeader>
          <AlertDialogFooter>
            <AlertDialogCancel>Cancel</AlertDialogCancel>
            <AlertDialogAction
              onClick={handleDeleteConfirm}
              className="bg-destructive text-destructive-foreground hover:bg-destructive/90"
            >
              Delete
            </AlertDialogAction>
          </AlertDialogFooter>
        </AlertDialogContent>
      </AlertDialog>
    </SidebarInset>
  );
}<|MERGE_RESOLUTION|>--- conflicted
+++ resolved
@@ -139,29 +139,8 @@
   const [loadingCollaborators, setLoadingCollaborators] = useState(false);
   const [collaboratorsError, setCollaboratorsError] = useState<string | null>(null);
 
-<<<<<<< HEAD
   const statusSectionRef = useRef<HTMLDivElement>(null);
   const assigneesSectionRef = useRef<HTMLDivElement>(null);
-=======
-  // Validate task ID (after all hooks)
-  const isValidTaskId = !Number.isNaN(taskId) && taskId > 0;
-
-  if (!isValidTaskId) {
-    return (
-      <SidebarInset>
-        <div className="flex items-center justify-center h-screen">
-          <div className="text-center space-y-4">
-            <div className="text-lg font-semibold text-destructive">Invalid task ID</div>
-            <Button onClick={() => router.push('/tasks')}>
-              <ArrowLeft className="mr-2 h-4 w-4" />
-              Back to Tasks
-            </Button>
-          </div>
-        </div>
-      </SidebarInset>
-    );
-  }
->>>>>>> 49c98a60
 
   const derivedCurrentUserId =
     currentUser?.backendStaffId ??
