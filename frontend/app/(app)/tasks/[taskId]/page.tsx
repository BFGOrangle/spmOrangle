"use client";

import { use, useEffect, useMemo, useRef, useState } from "react";
import { useRouter, useSearchParams } from "next/navigation";
import { Badge } from "@/components/ui/badge";
import { Button } from "@/components/ui/button";
import { Card, CardContent, CardHeader } from "@/components/ui/card";
import { SidebarInset, SidebarTrigger } from "@/components/ui/sidebar";
import {
  CalendarDays,
  ArrowLeft,
  Edit,
  Trash2
} from "lucide-react";
import { projectService, TaskResponse, SubtaskResponse } from "@/services/project-service";
import { SubtaskList } from "@/components/subtask-list";
import { CommentSection } from "@/components/comment-section";
import { fileService, FileResponse } from "@/services/file-service";
import { FileList } from "@/components/file-icon";
import { TaskUpdateDialog } from "@/components/task-update-dialog";
import { useCurrentUser } from "@/contexts/user-context";
import { TaskCollaboratorManagement } from "@/components/task-collaborator-management";
import { userManagementService } from "@/services/user-management-service";
import type { UserResponseDto } from "@/types/user";
import {
  type TaskPriority,
  type TaskStatus,
} from "@/lib/mvp-data";
import { useToast } from "@/hooks/use-toast";
import {
  AlertDialog,
  AlertDialogAction,
  AlertDialogCancel,
  AlertDialogContent,
  AlertDialogDescription,
  AlertDialogFooter,
  AlertDialogHeader,
  AlertDialogTitle,
} from "@/components/ui/alert-dialog";

// Status and priority styles
const statusStyles: Record<TaskStatus, string> = {
  Todo: "border-slate-300 bg-slate-100 text-slate-700 dark:border-slate-500/40 dark:bg-slate-500/20 dark:text-slate-100",
  "In Progress":
    "border-sky-300 bg-sky-100 text-sky-700 dark:border-sky-500/40 dark:bg-sky-500/20 dark:text-sky-100",
  Blocked:
    "border-amber-300 bg-amber-100 text-amber-700 dark:border-amber-500/40 dark:bg-amber-500/20 dark:text-amber-100",
  Review:
    "border-purple-300 bg-purple-100 text-purple-700 dark:border-purple-500/40 dark:bg-purple-500/20 dark:text-purple-100",
  Done: "border-emerald-300 bg-emerald-100 text-emerald-700 dark:border-emerald-500/40 dark:bg-emerald-500/20 dark:text-emerald-100",
};

const priorityStyles: Record<TaskPriority, { badge: string; text: string }> = {
  High: {
    badge:
      "border-rose-300 bg-rose-100 text-rose-600 dark:border-rose-500/40 dark:bg-rose-500/20 dark:text-rose-200",
    text: "text-rose-600 dark:text-rose-200",
  },
  Medium: {
    badge:
      "border-amber-300 bg-amber-100 text-amber-600 dark:border-amber-500/40 dark:bg-amber-500/20 dark:text-amber-200",
    text: "text-amber-600 dark:text-amber-200",
  },
  Low: {
    badge:
      "border-slate-300 bg-slate-100 text-slate-600 dark:border-slate-500/40 dark:bg-slate-500/20 dark:text-slate-200",
    text: "text-slate-600 dark:text-slate-200",
  },
};

// Helper functions
const formatDate = (value: string) =>
  new Date(value).toLocaleDateString(undefined, {
    month: "short",
    day: "numeric",
    year: "numeric",
  });

const formatDateTime = (value: string) =>
  new Date(value).toLocaleString('en-SG', {
    month: "short",
    day: "numeric",
    year: "numeric",
    hour: "numeric",
    minute: "2-digit",
    hour12: true,
  });

const getInitials = (value: string) =>
  value
    .split(" ")
    .filter(Boolean)
    .map((part) => part[0] ?? "")
    .join("")
    .slice(0, 2)
    .toUpperCase();

// Map backend status to frontend status
const mapBackendStatus = (status: string): TaskStatus => {
  switch (status) {
    case 'TODO': return 'Todo';
    case 'IN_PROGRESS': return 'In Progress';
    case 'BLOCKED': return 'Blocked';
    case 'COMPLETED': return 'Done';
    default: return 'Todo';
  }
};

// Map backend task type to priority (simplified)
const mapTaskTypeToPriority = (taskType: string): TaskPriority => {
  switch (taskType) {
    case 'BUG': return 'High';
    case 'FEATURE': return 'Medium';
    case 'CHORE': return 'Low';
    case 'RESEARCH': return 'Medium';
    default: return 'Medium';
  }
};

export default function TaskDetailPage({ params }: { params: Promise<{ taskId: string }> }) {
  const resolvedParams = use(params);
  const taskId = parseInt(resolvedParams.taskId, 10);
  const router = useRouter();
  const searchParams = useSearchParams();
  const { currentUser } = useCurrentUser();
  const { toast } = useToast();

  // All hooks must be called before any conditional returns
  const [task, setTask] = useState<TaskResponse | null>(null);
  const [loading, setLoading] = useState(true);
  const [error, setError] = useState<string | null>(null);
  const [files, setFiles] = useState<FileResponse[]>([]);
  const [isLoadingFiles, setIsLoadingFiles] = useState(false);
  const [showUpdateDialog, setShowUpdateDialog] = useState(false);
  const [showDeleteDialog, setShowDeleteDialog] = useState(false);
  const [subtasks, setSubtasks] = useState<SubtaskResponse[]>([]);
  const [collaboratorIds, setCollaboratorIds] = useState<number[]>([]);
  const [availableCollaborators, setAvailableCollaborators] = useState<UserResponseDto[]>([]);
  const [loadingCollaborators, setLoadingCollaborators] = useState(false);
  const [collaboratorsError, setCollaboratorsError] = useState<string | null>(null);

  const statusSectionRef = useRef<HTMLDivElement>(null);
  const assigneesSectionRef = useRef<HTMLDivElement>(null);

  const derivedCurrentUserId =
    currentUser?.backendStaffId ??
    (currentUser?.id ? Number.parseInt(currentUser.id, 10) : undefined);
  const currentUserId =
    typeof derivedCurrentUserId === 'number' && !Number.isNaN(derivedCurrentUserId)
      ? derivedCurrentUserId
      : undefined;

  const selectedCollaborators = useMemo(() => {
    if (!collaboratorIds.length || !availableCollaborators.length) {
      return [] as UserResponseDto[];
    }

    const collaboratorSet = new Set(collaboratorIds);
    return availableCollaborators.filter((collaborator) =>
      collaboratorSet.has(collaborator.id),
    );
  }, [availableCollaborators, collaboratorIds]);

  const missingCollaboratorIds = useMemo(() => {
    if (!collaboratorIds.length) {
      return [] as number[];
    }

    const knownIds = new Set(availableCollaborators.map((collaborator) => collaborator.id));
    return collaboratorIds.filter((id) => !knownIds.has(id));
  }, [availableCollaborators, collaboratorIds]);

  useEffect(() => {
    const loadTask = async () => {
      if (!currentUser) return;

      try {
        setLoading(true);

        // Use the new getTaskById endpoint instead of fetching all tasks
        const foundTask = await projectService.getTaskById(taskId);

        if (!foundTask) {
          setError("Task not found");
          return;
        }

        setTask(foundTask);
        setSubtasks(foundTask.subtasks || []);
        setCollaboratorIds(foundTask.assignedUserIds || []);
      } catch (err) {
        console.error('Error loading task:', err);
        setError("Failed to load task");
      } finally {
        setLoading(false);
      }
    };

    loadTask();
  }, [taskId, currentUser]);

  useEffect(() => {
    const fetchFiles = async () => {
      if (!task || !Number.isInteger(task.projectId) || task.projectId === undefined) return;

      setIsLoadingFiles(true);
      try {
        const fetchedFiles = await fileService.getFilesByTaskAndProject(
          task.id,
          task.projectId
        );
        setFiles(fetchedFiles);
      } catch (error) {
        console.error("Error fetching files:", error);
        setFiles([]);
      } finally {
        setIsLoadingFiles(false);
      }
    };

    fetchFiles();
  }, [task]);

  useEffect(() => {
    if (!currentUser) {
      return;
    }

    let isActive = true;

    const loadCollaborators = async () => {
      try {
        setLoadingCollaborators(true);
        setCollaboratorsError(null);
        const collaborators = await userManagementService.getCollaborators();
        if (isActive) {
          setAvailableCollaborators(collaborators);
        }
      } catch (err) {
        console.error('Error loading collaborators:', err);
        if (isActive) {
          setCollaboratorsError('Failed to load collaborators. You can still manage them using the button above.');
        }
      } finally {
        if (isActive) {
          setLoadingCollaborators(false);
        }
      }
    };

    loadCollaborators();

    return () => {
      isActive = false;
    };
  }, [currentUser]);

  useEffect(() => {
    if (task) {
      setCollaboratorIds(task.assignedUserIds ?? []);
    }
  }, [task?.assignedUserIds, task?.id]);

  useEffect(() => {
<<<<<<< HEAD
    const highlight = searchParams.get('highlight');

    if (!highlight || loading) return;

    const scrollToSection = () => {
      let targetElement: HTMLDivElement | null = null;

      if (highlight === 'status' && statusSectionRef.current) {
        targetElement = statusSectionRef.current;
      } else if (highlight === 'assignees' && assigneesSectionRef.current) {
        targetElement = assigneesSectionRef.current;
      }

      if (targetElement) {
        targetElement.scrollIntoView({
          behavior: 'smooth',
          block: 'center'
        });

        targetElement.classList.add('highlight-section');

        setTimeout(() => {
          targetElement?.classList.remove('highlight-section');
        }, 2000);
      }
    };

    setTimeout(scrollToSection, 300);
  }, [searchParams, loading, task]);

  const handleTaskUpdated = (updatedTask: TaskResponse) => {
=======
  const highlight = searchParams.get('highlight');
  if (!highlight || loading) return;
  
  const scrollToSection = () => {
    let targetElement: HTMLDivElement | null = null;
    
    if (highlight === 'status' && statusSectionRef.current) {
      targetElement = statusSectionRef.current;
    } else if (highlight === 'assignees' && assigneesSectionRef.current) {
      targetElement = assigneesSectionRef.current;
    }
    
    if (targetElement) {
      targetElement.scrollIntoView({
        behavior: 'smooth',
        block: 'center'
      });
      targetElement.classList.add('highlight-section');
      setTimeout(() => {
        targetElement?.classList.remove('highlight-section');
      }, 2000);
    }
  };
  
  setTimeout(scrollToSection, 300);
}, [searchParams, loading, task]);

  const handleTaskUpdated = async (updatedTask: TaskResponse) => {
>>>>>>> 377ebcfa
    setTask(updatedTask);
    setSubtasks(updatedTask.subtasks || []);
    setCollaboratorIds(updatedTask.assignedUserIds || []);
    setShowUpdateDialog(false);

    // Refetch files after task update to show newly uploaded files
    if (updatedTask.projectId) {
      try {
        setIsLoadingFiles(true);
        const fetchedFiles = await fileService.getFilesByTaskAndProject(
          updatedTask.id,
          updatedTask.projectId
        );
        setFiles(fetchedFiles);
      } catch (error) {
        console.error("Error refetching files after task update:", error);
      } finally {
        setIsLoadingFiles(false);
      }
    }
  };

  const handleDeleteClick = () => {
    setShowDeleteDialog(true);
  };

  const handleDeleteConfirm = async () => {
    if (!task || !currentUser) return;

    try {
      await projectService.deleteTask(task.id);
      toast({
        title: "Task deleted",
        description: "The task has been successfully deleted.",
      });
      setShowDeleteDialog(false);
      router.push('/tasks');
    } catch (error) {
      console.error("Error deleting task:", error);
      toast({
        title: "Failed to delete task",
        description: error instanceof Error ? error.message : "An error occurred while deleting the task.",
        variant: "destructive",
      });
      setShowDeleteDialog(false);
    }
  };

  const handleDeleteFile = async (fileId: number) => {
    try {
      await fileService.deleteFile(fileId);
      setFiles(prev => prev.filter(f => f.id !== fileId));
      toast({
        title: "File deleted",
        description: "File has been successfully deleted.",
      });
    } catch (error) {
      console.error("Error deleting file:", error);
      toast({
        title: "Failed to delete file",
        description: error instanceof Error ? error.message : "An error occurred while deleting the file.",
        variant: "destructive",
      });
    }
  };

  const handleSubtaskCreated = (newSubtask: SubtaskResponse) => {
    setSubtasks([...subtasks, newSubtask]);
  };

  const handleSubtaskUpdated = (updatedSubtask: SubtaskResponse) => {
    setSubtasks(subtasks.map(st =>
      st.id === updatedSubtask.id ? updatedSubtask : st
    ));
  };

  const handleSubtaskDeleted = (subtaskId: number) => {
    setSubtasks(subtasks.filter(st => st.id !== subtaskId));
  };

  const handleCollaboratorsChange = (updatedIds: number[]) => {
    setCollaboratorIds(updatedIds);
    setTask((prev) =>
      prev ? { ...prev, assignedUserIds: updatedIds } : prev,
    );
  };

  if (loading) {
    return (
      <SidebarInset>
        <div className="flex items-center justify-center h-screen">
          <div className="text-center space-y-2">
            <div className="text-lg font-semibold">Loading task...</div>
            <div className="text-muted-foreground">Please wait</div>
          </div>
        </div>
      </SidebarInset>
    );
  }

  if (error || !task) {
    return (
      <SidebarInset>
        <div className="flex items-center justify-center h-screen">
          <div className="text-center space-y-4">
            <div className="text-lg font-semibold text-destructive">{error || "Task not found"}</div>
            <Button onClick={() => router.push('/tasks')}>
              <ArrowLeft className="mr-2 h-4 w-4" />
              Back to Tasks
            </Button>
          </div>
        </div>
      </SidebarInset>
    );
  }

  const status = mapBackendStatus(task.status);
  const priority = mapTaskTypeToPriority(task.taskType);
  const key = `TASK-${task.id}`;

  return (
    <SidebarInset>
      <div className="flex flex-1 flex-col gap-6 p-4 pb-8 lg:p-6">
        <header className="flex flex-wrap items-center justify-between gap-4">
          <div className="flex items-center gap-3">
            <Button
              variant="ghost"
              size="icon"
              onClick={() => router.push('/tasks')}
            >
              <ArrowLeft className="h-4 w-4" />
            </Button>
            <SidebarTrigger className="-ml-1" />
            <div>
              <div className="flex items-center gap-2 mb-1">
                <h1 className="text-xl font-semibold tracking-tight">{task.title}</h1>
                <Badge
                  variant="outline"
                  className={`border-none px-2 py-0.5 text-xs ${priorityStyles[priority].badge}`}
                >
                  {priority}
                </Badge>
              </div>
              <p className="text-muted-foreground text-sm">
                {key} • {task.projectId ? `Project ${task.projectId}` : 'Personal Task'}
              </p>
            </div>
          </div>
          <div className="flex gap-2">
            {task.userHasEditAccess && (
              <Button size="sm" variant="outline" onClick={() => setShowUpdateDialog(true)}>
                <Edit className="h-4 w-4 mr-2" />
                Edit Task
              </Button>
            )}
            {task.userHasDeleteAccess && (
              <Button size="sm" variant="destructive" onClick={handleDeleteClick}>
                <Trash2 className="h-4 w-4 mr-2" />
                Delete
              </Button>
            )}
          </div>
        </header>

        <div className="grid gap-6 lg:grid-cols-[1fr_300px]">
          <div className="space-y-6">
            <Card>
              <CardHeader>
                <h2 className="text-lg font-semibold">Description</h2>
              </CardHeader>
              <CardContent>
                <p className="text-sm text-muted-foreground whitespace-pre-wrap">
                  {task.description || "No description provided."}
                </p>
              </CardContent>
            </Card>

            {task.projectId && (
              <Card>
                <CardHeader>
                  <h2 className="text-lg font-semibold">Subtasks</h2>
                </CardHeader>
                <CardContent>
                  <SubtaskList
                    taskId={task.id}
                    projectId={task.projectId}
                    subtasks={subtasks}
                    onSubtaskCreated={handleSubtaskCreated}
                    onSubtaskUpdated={handleSubtaskUpdated}
                    onSubtaskDeleted={handleSubtaskDeleted}
                  />
                </CardContent>
              </Card>
            )}

            <Card>
              <CardHeader>
                <h2 className="text-lg font-semibold">Files ({files.length})</h2>
              </CardHeader>
              <CardContent>
                {isLoadingFiles ? (
                  <div className="animate-pulse flex gap-2">
                    <div className="h-8 w-8 bg-muted rounded" />
                    <div className="h-8 w-8 bg-muted rounded" />
                    <div className="h-8 w-8 bg-muted rounded" />
                  </div>
                ) : files.length > 0 ? (
                  <FileList files={files} size="lg" showDownload={true} showDelete={true} onDelete={handleDeleteFile} />
                ) : (
                  <p className="text-sm text-muted-foreground">No files attached to this task.</p>
                )}
              </CardContent>
            </Card>

            <Card>
              <CardHeader>
                <h2 className="text-lg font-semibold">Discussion</h2>
              </CardHeader>
              <CardContent>
                <CommentSection
                  taskId={task.id}
                  projectId={task.projectId || 0}
                  title=""
                  compact={false}
                />
              </CardContent>
            </Card>
          </div>

          <div className="space-y-4">
            <Card ref={statusSectionRef}>
              <CardHeader>
                <h3 className="text-sm font-semibold">Status</h3>
              </CardHeader>
              <CardContent>
                <Badge className={`${statusStyles[status]} text-sm px-3 py-1`}>
                  {status}
                </Badge>
              </CardContent>
            </Card>

            <Card>
              <CardHeader>
                <h3 className="text-sm font-semibold">Owner</h3>
              </CardHeader>
              <CardContent>
                <div className="flex items-center gap-3">
                  <div className="flex h-10 w-10 items-center justify-center rounded-full bg-primary/10 text-sm font-semibold text-primary">
                    {getInitials(`User ${task.ownerId}`)}
                  </div>
                  <div>
                    <p className="text-sm font-medium">User {task.ownerId}</p>
                    <p className="text-xs text-muted-foreground">Task Owner</p>
                  </div>
                </div>
              </CardContent>
            </Card>

            <Card ref={assigneesSectionRef}>
              <CardHeader className="space-y-1">
                <div className="flex items-center justify-between gap-2">
                  <h3 className="text-sm font-semibold">Collaborators</h3>
                  {currentUserId ? (
                    <TaskCollaboratorManagement
                      taskId={task.id}
                      currentCollaboratorIds={collaboratorIds}
                      currentUserId={currentUserId}
                      onCollaboratorsChange={handleCollaboratorsChange}
                    />
                  ) : (
                    <Button type="button" variant="outline" size="sm" disabled>
                      Manage
                    </Button>
                  )}
                </div>
                <p className="text-xs text-muted-foreground">
                  Team members collaborating on this task
                </p>
              </CardHeader>
              <CardContent>
                {loadingCollaborators ? (
                  <p className="text-sm text-muted-foreground">Loading collaborators…</p>
                ) : collaboratorIds.length > 0 ? (
                  <div className="space-y-2">
                    {selectedCollaborators.map((collaborator) => (
                      <div
                        key={collaborator.id}
                        className="flex items-center justify-between rounded-md border px-3 py-2"
                      >
                        <div className="flex items-center gap-3">
                          <div className="flex h-8 w-8 items-center justify-center rounded-full bg-secondary text-xs font-semibold text-secondary-foreground">
                            {getInitials(collaborator.username || `User ${collaborator.id}`)}
                          </div>
                          <div className="flex flex-col">
                            <span className="text-sm font-medium">{collaborator.username}</span>
                            <span className="text-xs text-muted-foreground">{collaborator.email}</span>
                          </div>
                        </div>
                        <span className="text-xs text-muted-foreground">ID: {collaborator.id}</span>
                      </div>
                    ))}
                    {missingCollaboratorIds.map((id) => (
                      <div
                        key={`collaborator-${id}`}
                        className="flex items-center justify-between rounded-md border px-3 py-2"
                      >
                        <div className="flex items-center gap-3">
                          <div className="flex h-8 w-8 items-center justify-center rounded-full bg-secondary text-xs font-semibold text-secondary-foreground">
                            {id}
                          </div>
                          <div className="flex flex-col">
                            <span className="text-sm font-medium">Collaborator ID {id}</span>
                            <span className="text-xs text-muted-foreground">Details unavailable</span>
                          </div>
                        </div>
                      </div>
                    ))}
                  </div>
                ) : (
                  <p className="text-sm text-muted-foreground">No collaborators assigned.</p>
                )}
                {collaboratorsError && (
                  <p className="mt-2 text-xs text-destructive">{collaboratorsError}</p>
                )}
              </CardContent>
            </Card>

            <Card>
              <CardHeader>
                <h3 className="text-sm font-semibold">Dates</h3>
              </CardHeader>
              <CardContent className="space-y-3">
                <div>
                  <p className="text-xs text-muted-foreground mb-1">Created</p>
                  <div className="flex items-center gap-2 text-sm">
                    <CalendarDays className="h-4 w-4 text-muted-foreground" />
                    <span>{formatDate(task.createdAt)}</span>
                  </div>
                </div>
                
                <div>
                  <p className="text-xs text-muted-foreground mb-1">Due Date Time</p>
                  <div className="flex items-center gap-2 text-sm">
                    <CalendarDays className="h-4 w-4 text-muted-foreground" />
                    <span>{task.dueDateTime ? formatDateTime(task.dueDateTime) : 'No due date set'}</span>
                  </div>
                </div>
                
                {task.updatedAt && (
                  <div>
                    <p className="text-xs text-muted-foreground mb-1">Last Updated</p>
                    <div className="flex items-center gap-2 text-sm">
                      <CalendarDays className="h-4 w-4 text-muted-foreground" />
                      <span>{formatDate(task.updatedAt)}</span>
                    </div>
                  </div>
                )}
              </CardContent>
            </Card>

            {task.tags && task.tags.length > 0 && (
              <Card>
                <CardHeader>
                  <h3 className="text-sm font-semibold">Tags</h3>
                </CardHeader>
                <CardContent>
                  <div className="flex flex-wrap gap-2">
                    {task.tags.map((tag, index) => (
                      <Badge key={index} variant="secondary" className="text-xs">
                        {tag}
                      </Badge>
                    ))}
                  </div>
                </CardContent>
              </Card>
            )}
          </div>
        </div>
      </div>

      {showUpdateDialog && (
        <TaskUpdateDialog
          task={task}
          open={showUpdateDialog}
          onOpenChange={setShowUpdateDialog}
          onTaskUpdated={handleTaskUpdated}
        />
      )}

      <AlertDialog open={showDeleteDialog} onOpenChange={setShowDeleteDialog}>
        <AlertDialogContent>
          <AlertDialogHeader>
            <AlertDialogTitle>Delete Task</AlertDialogTitle>
            <AlertDialogDescription>
              Are you sure you want to delete this task? This action cannot be undone.
            </AlertDialogDescription>
          </AlertDialogHeader>
          <AlertDialogFooter>
            <AlertDialogCancel>Cancel</AlertDialogCancel>
            <AlertDialogAction
              onClick={handleDeleteConfirm}
              className="bg-destructive text-destructive-foreground hover:bg-destructive/90"
            >
              Delete
            </AlertDialogAction>
          </AlertDialogFooter>
        </AlertDialogContent>
      </AlertDialog>
    </SidebarInset>
  );
}<|MERGE_RESOLUTION|>--- conflicted
+++ resolved
@@ -262,39 +262,6 @@
   }, [task?.assignedUserIds, task?.id]);
 
   useEffect(() => {
-<<<<<<< HEAD
-    const highlight = searchParams.get('highlight');
-
-    if (!highlight || loading) return;
-
-    const scrollToSection = () => {
-      let targetElement: HTMLDivElement | null = null;
-
-      if (highlight === 'status' && statusSectionRef.current) {
-        targetElement = statusSectionRef.current;
-      } else if (highlight === 'assignees' && assigneesSectionRef.current) {
-        targetElement = assigneesSectionRef.current;
-      }
-
-      if (targetElement) {
-        targetElement.scrollIntoView({
-          behavior: 'smooth',
-          block: 'center'
-        });
-
-        targetElement.classList.add('highlight-section');
-
-        setTimeout(() => {
-          targetElement?.classList.remove('highlight-section');
-        }, 2000);
-      }
-    };
-
-    setTimeout(scrollToSection, 300);
-  }, [searchParams, loading, task]);
-
-  const handleTaskUpdated = (updatedTask: TaskResponse) => {
-=======
   const highlight = searchParams.get('highlight');
   if (!highlight || loading) return;
   
@@ -323,7 +290,6 @@
 }, [searchParams, loading, task]);
 
   const handleTaskUpdated = async (updatedTask: TaskResponse) => {
->>>>>>> 377ebcfa
     setTask(updatedTask);
     setSubtasks(updatedTask.subtasks || []);
     setCollaboratorIds(updatedTask.assignedUserIds || []);
