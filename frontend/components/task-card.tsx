--- conflicted
+++ resolved
@@ -302,16 +302,13 @@
   }
 
   const { total, done, progress } = getSubtaskSummary();
-<<<<<<< HEAD
   const collaboratorOverflow = Math.max(collaboratorDisplayNames.length - 2, 0);
-  
+
   // Check if task is overdue
   const taskIsOverdue = isTaskOverdue({
     dueDateTime: taskProps.dueDateTime,
     status: taskProps.isTaskSummary ? (taskProps.status === 'Done' ? 'COMPLETED' : 'TODO') : (task as TaskResponse).status
   });
-=======
->>>>>>> 477f9dec
 
   return (
     <Card className={cn(
@@ -646,7 +643,7 @@
   const total = subtasks.length;
   const done = subtasks.filter((subtask) => subtask.status === 'COMPLETED').length;
   const progress = total > 0 ? Math.round((done / total) * 100) : 0;
-  
+
   // Check if task is overdue
   const taskIsOverdue = isTaskOverdue({
     dueDateTime: taskProps.dueDateTime,
